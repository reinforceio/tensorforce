--- conflicted
+++ resolved
@@ -107,14 +107,7 @@
         if self.random.random_sample() < epsilon:
             action = self.random.randint(0, self.action_count)
         else:
-<<<<<<< HEAD
-            action = self.session.run(self.dqn_action, {self.state: [state]})[0]
-            if action != self.last_dqn_action:  # TODO: remove this block after debugging
-                print("Changed DQN action: {}".format(action))
-                self.last_dqn_action = action
-=======
             action = self.session.run(self.dqn_action, {self.state: [state]})
->>>>>>> 9b3be283
         return action
 
     def update(self, batch):
@@ -145,12 +138,10 @@
 
         with tf.name_scope("predict"):
             self.dqn_action = tf.argmax(self.training_output, dimension=1, name='dqn_action')
-            self.dqn_action = tf.Print(self.dqn_action, ('!!!', self.training_output[0]), summarize=10)
 
         with tf.name_scope("targets"):
             self.target_values = tf.reduce_max(self.target_output, reduction_indices=1,
                                                name='target_values')
-            self.target_values = tf.Print(self.target_values, (self.target_output[0], self.target_values[0]), summarize=10)
 
         with tf.name_scope("update"):
             self.q_targets = tf.placeholder(tf.float32, [None], name='q_targets')
