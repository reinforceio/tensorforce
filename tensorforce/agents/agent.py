# Copyright 2017 reinforce.io. All Rights Reserved.
#
# Licensed under the Apache License, Version 2.0 (the "License");
# you may not use this file except in compliance with the License.
# You may obtain a copy of the License at
#
#     http://www.apache.org/licenses/LICENSE-2.0
#
# Unless required by applicable law or agreed to in writing, software
# distributed under the License is distributed on an "AS IS" BASIS,
# WITHOUT WARRANTIES OR CONDITIONS OF ANY KIND, either express or implied.
# See the License for the specific language governing permissions and
# limitations under the License.
# ==============================================================================

from __future__ import absolute_import
from __future__ import print_function
from __future__ import division

from copy import deepcopy

import numpy as np
import inspect

from tensorforce import util, TensorForceError
import tensorforce.agents
from tensorforce.meta_parameter_recorder import MetaParameterRecorder


class Agent(object):
    """
    Basic Reinforcement learning agent. An agent encapsulates execution logic
    of a particular reinforcement learning algorithm and defines the external interface
    to the environment.

    The agent hence acts as an intermediate layer between environment
    and backend execution (value function or policy updates).

    """

    def __init__(
        self,
        states_spec,
        actions_spec,
        batched_observe=1000,
        scope='base_agent'
    ):
        """
        Initializes the reinforcement learning agent.

        Args:
            states_spec (dict): Dict containing at least one state-component definition. In the case of a single state
                space component, the keys `shape` and `type` are necessary (e.g. a 3D float-box with shape [3,3,3]).
                For multiple state components, pass a dict of dicts where each component is a dict itself with a unique
                name as its key (e.g. {cam: {shape: [84,84], type=int}, health: {shape=(), type=float}}).
            actions_spec (dict): Dict containing at least one action-component definition.
                Action components have types and either `num_actions` for discrete actions or a `shape`
                for continuous actions.
                Consult documentation and tests for more.
            batched_observe (int): How many calls to `observe` are batched into one tensorflow session run.
                Values of 0 or 1 indicate no batching being used and every call to `observe` triggers a tensorflow
                session invocation to update rewards in the graph, which will lower the throughput.
            scope: TensorFlow scope, defaults to agent name (e.g. `dqn`).
        """

        # process state space
        self.states_spec, self.unique_state = self.process_state_spec(states_spec)

        # Actions config and exploration
        self.exploration = dict()
        self.actions_spec, self.unique_action = self.process_action_spec(actions_spec)

        # Batched observe for better performance with Python.
        self.batched_observe = batched_observe
        if self.batched_observe is not None:
            self.observe_terminal = list()
            self.observe_reward = list()

        self.scope = scope

        # Init Model, this must follow the Summary Configuration section above to cary meta_param_recorder
        self.model = self.initialize_model()

        #  Define the properties used to store internal state of Agent.
        self.current_states = None
        self.current_actions = None
        self.current_internals = None
        self.next_internals = None
        self.current_terminal = None
        self.current_reward = None
        self.episode = None
        self.timestep = None

        self.reset()

    def __str__(self):
        return str(self.__class__.__name__)

    def close(self):
        self.model.close()

    def initialize_model(self):
        """
        Creates the model for the respective agent based on specifications given by user. This is a separate
        call after constructing the agent because the agent constructor has to perform a number of checks
        on the specs first, sometimes adjusting them e.g. by converting to a dict.
        """
        raise NotImplementedError

    def reset(self):
        """
        Reset the agent to its initial state (e.g. on experiment start). Updates the Model's internal episode and
        timestep counter, internal states, and resets preprocessors.
        """
        self.episode, self.timestep, self.next_internals = self.model.reset()
        self.current_internals = self.next_internals

        # TODO have to call preprocessing reset in model
        # for preprocessing in self.preprocessing.values():
        #     preprocessing.reset()

    def act(self, states, deterministic=False, fetch_tensors=None):
        """
        Return action(s) for given state(s). States preprocessing and exploration are applied if  
        configured accordingly.

        Args:
<<<<<<< HEAD
            states: One state (usually a value tuple) or dict of states if multiple states are expected.
            deterministic: If true, no exploration and sampling is applied.
            fetch_tensors: Optional String of namd tensors to fetch
=======
            states (any): One state (usually a value tuple) or dict of states if multiple states are expected.
            deterministic (bool): If true, no exploration and sampling is applied.
>>>>>>> 68c12f82
        Returns:
            Scalar value of the action or dict of multiple actions the agent wants to execute.
            (fetched_tensors) Optional dict() with named tensors fetched
        """
        self.current_internals = self.next_internals

        if self.unique_state:
            self.current_states = dict(state=np.asarray(states))
        else:
            self.current_states = {name: np.asarray(state) for name, state in states.items()}

        if fetch_tensors is not None:
            # Retrieve action
            self.current_actions, self.next_internals, self.timestep, self.fetched_tensors = self.model.act(
                states=self.current_states,
                internals=self.current_internals,
                deterministic=deterministic,
                fetch_tensors=fetch_tensors
            )

            if self.unique_action:
                return self.current_actions['action'], self.fetched_tensors
            else:
                return self.current_actions, self.fetched_tensors            
        else:
            # Retrieve action
            self.current_actions, self.next_internals, self.timestep = self.model.act(
                states=self.current_states,
                internals=self.current_internals,
                deterministic=deterministic
            )

            if self.unique_action:
                return self.current_actions['action']
            else:
                return self.current_actions

    def observe(self, terminal, reward):
        """
        Observe experience from the environment to learn from. Optionally pre-processes rewards
        Child classes should call super to get the processed reward
        EX: terminal, reward = super()...

        Args:
            terminal (bool): boolean indicating if the episode terminated after the observation.
            reward (float): scalar reward that resulted from executing the action.
        """
        self.current_terminal = terminal
        self.current_reward = reward

        if self.batched_observe is not None and self.batched_observe > 1:
            # Batched observe for better performance with Python.
            self.observe_terminal.append(self.current_terminal)
            self.observe_reward.append(self.current_reward)

            if self.current_terminal or len(self.observe_terminal) >= self.batched_observe:
                self.episode = self.model.observe(
                    terminal=self.observe_terminal,
                    reward=self.observe_reward
                )
                self.observe_terminal = list()
                self.observe_reward = list()

        else:
            self.episode = self.model.observe(
                terminal=self.current_terminal,
                reward=self.current_reward
            )

    def should_stop(self):
        return self.model.monitored_session.should_stop()

    def last_observation(self):
        return dict(
            states=self.current_states,
            internals=self.current_internals,
            actions=self.current_actions,
            terminal=self.current_terminal,
            reward=self.current_reward
        )

    def save_model(self, directory=None, append_timestep=True):
        """
        Save TensorFlow model. If no checkpoint directory is given, the model's default saver  
        directory is used. Optionally appends current timestep to prevent overwriting previous  
        checkpoint files. Turn off to be able to load model from the same given path argument as  
        given here.

        Args:
            directory (str): Optional checkpoint directory.
            append_timestep (bool):  Appends the current timestep to the checkpoint file if true.
                If this is set to True, the load path must include the checkpoint timestep suffix.
                For example, if stored to models/ and set to true, the exported file will be of the
                form models/model.ckpt-X where X is the last timestep saved. The load path must
                precisely match this file name. If this option is turned off, the checkpoint will
                always overwrite the file specified in path and the model can always be loaded under
                this path.

        Returns:
            Checkpoint path were the model was saved.
        """
        return self.model.save(directory=directory, append_timestep=append_timestep)

    def restore_model(self, directory=None, file=None):
        """
        Restore TensorFlow model. If no checkpoint file is given, the latest checkpoint is  
        restored. If no checkpoint directory is given, the model's default saver directory is  
        used (unless file specifies the entire path).

        Args:
            directory: Optional checkpoint directory.
            file: Optional checkpoint file, or path if directory not given.
        """
        self.model.restore(directory=directory, file=file)

    @staticmethod
    def from_spec(spec, kwargs):
        """
        Creates an agent from a specification dict.
        """
        agent = util.get_object(
            obj=spec,
            predefined_objects=tensorforce.agents.agents,
            kwargs=kwargs
        )
        assert isinstance(agent, Agent)
        return agent

    @staticmethod
    def process_state_spec(states_spec):
        unique_state = ('shape' in states_spec)

        # Leave incoming spec-dict intact.
        states_spec_copy = deepcopy(states_spec)
        if unique_state:
            states_spec_copy = dict(state=states_spec_copy)

        for name, state in states_spec_copy.items():
            # Convert int to unary tuple.
            if isinstance(state['shape'], int):
                state['shape'] = (state['shape'],)

            # Set default type to float.
            if 'type' not in state:
                state['type'] = 'float'
        return states_spec_copy, unique_state

    @staticmethod
    def process_action_spec(actions_spec):
        unique_action = ('type' in actions_spec)
        # Leave incoming spec-dict intact.
        actions_spec_copy = deepcopy(actions_spec)
        if unique_action:
            actions_spec_copy = dict(action=actions_spec_copy)

        for name, action in actions_spec_copy.items():
            # Set default type to int
            if 'type' not in action:
                action['type'] = 'int'

            # Check required values
            if action['type'] == 'int':
                if 'num_actions' not in action:
                    raise TensorForceError("Action requires value 'num_actions' set!")
            elif action['type'] == 'float':
                if ('min_value' in action) != ('max_value' in action):
                    raise TensorForceError("Action requires both values 'min_value' and 'max_value' set!")

            # Set default shape to empty tuple (single-int, discrete action space)
            if 'shape' not in action:
                action['shape'] = ()

            # Convert int to unary tuple
            if isinstance(action['shape'], int):
                action['shape'] = (action['shape'],)

        return actions_spec_copy, unique_action<|MERGE_RESOLUTION|>--- conflicted
+++ resolved
@@ -125,14 +125,9 @@
         configured accordingly.
 
         Args:
-<<<<<<< HEAD
-            states: One state (usually a value tuple) or dict of states if multiple states are expected.
-            deterministic: If true, no exploration and sampling is applied.
-            fetch_tensors: Optional String of namd tensors to fetch
-=======
             states (any): One state (usually a value tuple) or dict of states if multiple states are expected.
             deterministic (bool): If true, no exploration and sampling is applied.
->>>>>>> 68c12f82
+            fetch_tensors (list): Optional String of namd tensors to fetch
         Returns:
             Scalar value of the action or dict of multiple actions the agent wants to execute.
             (fetched_tensors) Optional dict() with named tensors fetched
