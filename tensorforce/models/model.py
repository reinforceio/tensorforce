# Copyright 2017 reinforce.io. All Rights Reserved.
#
# Licensed under the Apache License, Version 2.0 (the "License");
# you may not use this file except in compliance with the License.
# You may obtain a copy of the License at
#
#     http://www.apache.org/licenses/LICENSE-2.0
#
# Unless required by applicable law or agreed to in writing, software
# distributed under the License is distributed on an "AS IS" BASIS,
# WITHOUT WARRANTIES OR CONDITIONS OF ANY KIND, either express or implied.
# See the License for the specific language governing permissions and
# limitations under the License.
# ==============================================================================


"""
The `Model` class coordinates the creation and execution of all TensorFlow operations within a model.
It implements the `reset`, `act` and `update` functions, which form the interface the `Agent` class
communicates with, and which should not need to be overwritten. Instead, the following TensorFlow
functions need to be implemented:

* `tf_actions_and_internals(states, internals, deterministic)` returning the batch of
   actions and successor internal states.
* `tf_loss_per_instance(states, internals, actions, terminal, reward)` returning the loss
   per instance for a batch.

Further, the following TensorFlow functions should be extended accordingly:

* `initialize(custom_getter)` defining TensorFlow placeholders/functions and adding internal states.
* `get_variables()` returning the list of TensorFlow variables (to be optimized) of this model.
* `tf_regularization_losses(states, internals)` returning a dict of regularization losses.
* `get_optimizer_kwargs(states, internals, actions, terminal, reward)` returning a dict of potential
   arguments (argument-free functions) to the optimizer.

Finally, the following TensorFlow functions can be useful in some cases:

* `preprocess_states(states)` for state preprocessing, returning the processed batch of states.
* `tf_action_exploration(action, exploration, action_spec)` for action postprocessing (e.g. exploration),
    returning the processed batch of actions.
* `tf_preprocess_reward(states, internals, terminal, reward)` for reward preprocessing (e.g. reward normalization),
    returning the processed batch of rewards.
* `create_output_operations(states, internals, actions, terminal, reward, deterministic)` for further output operations,
    similar to the two above for `Model.act` and `Model.update`.
* `tf_optimization(states, internals, actions, terminal, reward)` for further optimization operations
    (e.g. the baseline update in a `PGModel` or the target network update in a `QModel`),
    returning a single grouped optimization operation.
"""

from __future__ import absolute_import
from __future__ import print_function
from __future__ import division

from copy import deepcopy
import os

import numpy as np
import tensorflow as tf

from tensorforce import TensorForceError, util
from tensorforce.core.explorations import Exploration
from tensorforce.core.optimizers import Optimizer, GlobalOptimizer
from tensorforce.core.preprocessing import PreprocessorStack


class Model(object):
    """
    Base class for all (TensorFlow-based) models.
    """

    def __init__(
        self,
        states_spec,
        actions_spec,
        device=None,
        session_config=None,
        scope='base_model',
        saver_spec=None,
        summary_spec=None,
        distributed_spec=None,
        optimizer=None,
        discount=0.0,
        variable_noise=None,
        states_preprocessing_spec=None,
        explorations_spec=None,
        reward_preprocessing_spec=None
    ):
<<<<<<< HEAD
        # Network crated from network_spec in distribution_model.py
        # Needed for named_tensor access
        self.network = None
=======
        """

        Args:
            states_spec (dict): The state-space description dictionary.
            actions_spec (dict): The action-space description dictionary.
            device (str): The name of the device to run the graph of this model on.
            session_config (dict): Dict specifying the tf monitored session to create when calling `setup`.
            scope (str): The root scope str to use for tf variable scoping.
            saver_spec (dict): Dict specifying whether and how to save the model's parameters.
            summary_spec (dict): Dict specifying which tensorboard summaries should be created and added to the graph.
            distributed_spec (dict): Dict specifying whether and how to do distributed training on the model's graph.
            optimizer (dict): Dict specifying the tf optimizer to use for tuning the model's trainable parameters.
            discount (float): The RL reward discount factor (gamma).
            variable_noise (float): The stddev value of a Normal distribution used for adding random
                noise to the model's output (for each batch, noise can be toggled and - if active - will be resampled).
                Use None for not adding any noise.
            states_preprocessing_spec (dict): Dict specifying whether and how to preprocess state signals
                (e.g. normalization, greyscale, etc..).
            explorations_spec (dict): Dict specifying whether and how to add exploration to the model's
                "action outputs" (e.g. epsilon-greedy).
            reward_preprocessing_spec (dict): Dict specifying whether and how to preprocess rewards coming
                from the Environment (e.g. reward normalization).
        """
>>>>>>> 68c12f82

        # States and actions specifications
        self.states_spec = states_spec
        self.actions_spec = actions_spec

        # TensorFlow device, managed-session and scope specs
        self.device = device
        self.session_config = session_config
        self.scope = scope

        # Saver/distributed specifications
        self.saver_spec = saver_spec
        self.distributed_spec = distributed_spec

        # TensorFlow summaries
        self.summary_spec = summary_spec
        if summary_spec is None:
            self.summary_labels = set()
        else:
            self.summary_labels = set(summary_spec.get('labels', ()))

        self.optimizer = optimizer
        self.discount = discount

        # Variable noise
        assert variable_noise is None or variable_noise > 0.0
        self.variable_noise = variable_noise

        # Preprocessing and exploration
        self.states_preprocessing_spec = states_preprocessing_spec
        self.reward_preprocessing_spec = reward_preprocessing_spec
        self.explorations_spec = explorations_spec

        # Define all other variables that will be initialized later
        # (in calls to `setup` and `initialize` directly following __init__).
        # The Network object to use to finish constructing our graph
        self.network = None
        # Global (proxy)-model
        self.global_model = None
        # TensorFlow Graph of this model
        self.graph = None
        # Dict of trainable tf Variables of this model (keys = names of Variables).
        self.variables = None
        # Dict of all tf Variables of this model (keys = names of Variables).
        self.all_variables = None
        self.registered_variables = None  # set of registered tf Variable names (str)

        # The tf.train.Scaffold object used to create important pieces of this model's graph
        self.scaffold = None
        # Directory used for default export of model parameters
        self.saver_directory = None
        # The tf MonitoredSession object (Session wrapper handling common hooks)
        self.monitored_session = None
        # The actual tf.Session object (part of our MonitoredSession object)
        self.session = None
        # A list of tf.summary.Summary objects defined for our Graph (for tensorboard)
        self.summaries = None
        # TensorFlow FileWriter object that writes summaries (histograms, images, etc..) to disk
        self.summary_writer = None
        # Summary hook to use by the MonitoredSession
        self.summary_writer_hook = None

        # Inputs and internals
        # Current episode number as int Tensor
        self.episode = None
        # TensorFlow op incrementing `self.episode` depending on True is-terminal signals
        self.increment_episode = None
        # Int Tensor representing the total timestep (over all episodes)
        self.timestep = None
        # Dict holding placeholders for each (original/unprocessed) state component input
        self.states_input = None
        # Dict holding the PreprocessorStack objects (if any) for each state component
        self.states_preprocessing = None
        # Dict holding placeholders for each (original/unprocessed) action component input
        self.actions_input = None
        # Dict holding the Exploration objects (if any) for each action component
        self.explorations = None
        # The bool-type placeholder for a batch of is-terminal signals from the environment
        self.terminal_input = None
        # The float-type placeholder for a batch of reward signals from the environment
        self.reward_input = None
        # PreprocessorStack object (if any) for the reward
        self.reward_preprocessing = None
        # A list of all the Model's internal/hidden state (e.g. RNNs) initialization Tensors
        self.internals_init = None
        # A list of placeholders for incoming internal/hidden states (e.g. RNNs)
        self.internals_input = None
        # Single-bool placeholder for determining whether to not apply exploration
        self.deterministic_input = None
        # Single bool Tensor specifying whether sess.run should update parameters (train)
        self.update_input = None

        # Outputs
        # Dict of action output Tensors (returned by fn_actions_and_internals)
        self.actions_output = None
        # Dict of internal state output Tensors (returned by fn_actions_and_internals)
        self.internals_output = None
        # Int that keeps track of how many actions have been "executed" using `act`
        self.timestep_output = None

        # Tf template functions created in `initialize` from `tf_` methods.
        # Template function calculating cumulated discounted rewards
        self.fn_discounted_cumulative_reward = None
        # Template function returning the actual action/internal state outputs
        self.fn_actions_and_internals = None
        # Template function returning the loss-per-instance Tensor (axis 0 is the batch axis)
        self.fn_loss_per_instance = None
        # Tensor of the loss value per instance (batch sample). Axis 0 is the batch axis.
        self.loss_per_instance = None
        # Returns tf op for calculating the regularization losses per state comp
        self.fn_regularization_losses = None
        # Template function returning the single float value total loss tensor.
        self.fn_loss = None
        # Template function returning the optimization op used by the model to learn
        self.fn_optimization = None
        # Tf optimization op (e.g. `minimize`) used as 1st fetch in sess.run in self.update
        self.optimization = None
        # Template function applying pre-processing to a batch of states
        self.fn_preprocess_states = None
        # Template function applying exploration to a batch of actions
        self.fn_action_exploration = None
        # Template function applying pre-processing to a batch of rewards
        self.fn_preprocess_reward = None

        self.summary_configuration_op = None

        # Setup TensorFlow graph and session
        self.setup()

    def setup(self):
        """
        Sets up the TensorFlow model graph and initializes (and enters) the TensorFlow session.
        """

        # Create our Graph or figure out, which shared/global one to use.
        default_graph = None
        # No parallel RL or ThreadedRunner with Hogwild! shared network updates:
        # Build single graph and work with that from here on. In the case of threaded RL, the central
        # and already initialized model is handed to the worker Agents via the ThreadedRunner's
        # WorkerAgentGenerator factory.
        if self.distributed_spec is None:
            self.global_model = None
            self.graph = tf.Graph()
            default_graph = self.graph.as_default()
            default_graph.__enter__()
        # Distributed tensorflow setup (each process gets its own (identical) graph).
        # We are the parameter server.
        elif self.distributed_spec.get('parameter_server'):
            if self.distributed_spec.get('replica_model'):
                raise TensorForceError("Invalid config value for distributed mode.")
            self.global_model = None
            self.graph = tf.Graph()
            default_graph = self.graph.as_default()
            default_graph.__enter__()
        # We are a worker's replica model.
        # Place our ops round-robin on all worker devices.
        elif self.distributed_spec.get('replica_model'):
            self.device = tf.train.replica_device_setter(
                worker_device=self.device,
                cluster=self.distributed_spec['cluster_spec']
            )
            # The graph is the parent model's graph, hence no new graph here.
            self.global_model = None
            self.graph = tf.get_default_graph()
        # We are a worker:
        # Construct the global model (deepcopy of ourselves), set it up via `setup` and link to it (global_model).
        else:
            graph = tf.Graph()
            default_graph = graph.as_default()
            default_graph.__enter__()
            self.global_model = deepcopy(self)
            self.global_model.distributed_spec['replica_model'] = True
            self.global_model.setup()
            self.graph = graph

        with tf.device(device_name_or_function=self.device):
            # Variables and summaries
            self.variables = dict()
            self.all_variables = dict()
            self.registered_variables = set()
            self.summaries = list()

            def custom_getter(getter, name, registered=False, second=False, **kwargs):
                if registered:
                    self.registered_variables.add(name)
                elif name in self.registered_variables:
                    registered = True
                variable = getter(name=name, **kwargs)  # Top-level, hence no 'registered'
                if not registered:
                    self.all_variables[name] = variable
                    if kwargs.get('trainable', True) and not name.startswith('optimization'):
                        self.variables[name] = variable
                        if 'variables' in self.summary_labels:
                            summary = tf.summary.histogram(name=name, values=variable)
                            self.summaries.append(summary)
                return variable

            # Episode
            collection = self.graph.get_collection(name='episode')
            if len(collection) == 0:
                self.episode = tf.Variable(
                    name='episode',
                    dtype=util.tf_dtype('int'),
                    trainable=False,
                    initial_value=0
                )
                self.graph.add_to_collection(name='episode', value=self.episode)
            else:
                assert len(collection) == 1
                self.episode = collection[0]

            # Timestep
            collection = self.graph.get_collection(name='timestep')
            if len(collection) == 0:
                self.timestep = tf.Variable(
                    name='timestep',
                    dtype=util.tf_dtype('int'),
                    trainable=False,
                    initial_value=0
                )
                self.graph.add_to_collection(name='timestep', value=self.timestep)
                self.graph.add_to_collection(name=tf.GraphKeys.GLOBAL_STEP, value=self.timestep)
            else:
                assert len(collection) == 1
                self.timestep = collection[0]

            # Create placeholders, tf functions, internals, etc
            self.initialize(custom_getter=custom_getter)

            # Input tensors
            states = {name: tf.identity(input=state) for name, state in self.states_input.items()}
            states = self.fn_preprocess_states(states=states)
            states = {name: tf.stop_gradient(input=state) for name, state in states.items()}
            internals = [tf.identity(input=internal) for internal in self.internals_input]
            actions = {name: tf.identity(input=action) for name, action in self.actions_input.items()}
            terminal = tf.identity(input=self.terminal_input)
            reward = tf.identity(input=self.reward_input)
            reward = self.fn_preprocess_reward(states=states, internals=internals, terminal=terminal, reward=reward)
            reward = tf.stop_gradient(input=reward)

            # Optimizer
            # No optimizer (non-learning model)
            if self.optimizer is None:
                pass
            # Optimizer will be a global_optimizer
            elif self.distributed_spec is not None and \
                    not self.distributed_spec.get('parameter_server') and \
                    not self.distributed_spec.get('replica_model'):
                # If not internal global model
                self.optimizer = GlobalOptimizer(optimizer=self.optimizer)
            else:
                kwargs_opt = dict(
                    summaries=self.summaries,
                    summary_labels=self.summary_labels
                )
                self.optimizer = Optimizer.from_spec(spec=self.optimizer, kwargs=kwargs_opt)

            # Create output fetch operations
            self.create_output_operations(
                states=states,
                internals=internals,
                actions=actions,
                terminal=terminal,
                reward=reward,
                update=self.update_input,
                deterministic=self.deterministic_input
            )

            #  Add exploration post-processing (only if deterministic is set to False).
            for name, action in self.actions_output.items():
                if name in self.explorations:
                    self.actions_output[name] = tf.cond(
                        pred=self.deterministic_input,
                        true_fn=(lambda: action),
                        false_fn=(lambda: self.fn_action_exploration(
                            action=action,
                            exploration=self.explorations[name],
                            action_spec=self.actions_spec[name]
                        ))
                    )

            # Add all summaries specified in summary_labels
            if any(k in self.summary_labels for k in ['inputs', 'states']):
                for name, state in states.items():
                    summary = tf.summary.histogram(name=(self.scope + '/inputs/states/' + name), values=state)
                    self.summaries.append(summary)
            if any(k in self.summary_labels for k in ['inputs', 'actions']):
                for name, action in actions.items():
                    summary = tf.summary.histogram(name=(self.scope + '/inputs/actions/' + name), values=action)
                    self.summaries.append(summary)
            if any(k in self.summary_labels for k in ['inputs', 'rewards']):
                summary = tf.summary.histogram(name=(self.scope + '/inputs/rewards'), values=reward)
                self.summaries.append(summary)

        if self.distributed_spec is not None:
            # We are just a replica model: Return.
            if self.distributed_spec.get('replica_model'):
                return
            # We are the parameter server: Start and wait.
            elif self.distributed_spec.get('parameter_server'):
                server = tf.train.Server(
                    server_or_cluster_def=self.distributed_spec['cluster_spec'],
                    job_name='ps',
                    task_index=self.distributed_spec['task_index'],
                    protocol=self.distributed_spec.get('protocol'),
                    config=None,
                    start=True
                )
                # Param server does nothing actively
                server.join()
                return

            # Global trainables (from global_model)
            global_variables = self.global_model.get_variables(include_non_trainable=True) +\
                               [self.episode, self.timestep]
            # Local counterparts
            local_variables = self.get_variables(include_non_trainable=True) + [self.episode, self.timestep]
            init_op = tf.variables_initializer(var_list=global_variables)
            ready_op = tf.report_uninitialized_variables(var_list=(global_variables + local_variables))
            ready_for_local_init_op = tf.report_uninitialized_variables(var_list=global_variables)
            # Op to assign values from the global model to local counterparts
            local_init_op = tf.group(*(local_var.assign(value=global_var)
                                       for local_var, global_var in zip(local_variables, global_variables)))
        # Local variables initialize operations (no global_model).
        else:
            global_variables = self.get_variables(include_non_trainable=True) + [self.episode, self.timestep]
            init_op = tf.variables_initializer(var_list=global_variables)
            ready_op = tf.report_uninitialized_variables(var_list=global_variables)
            ready_for_local_init_op = None
            local_init_op = None

        def init_fn(scaffold, session):
            if self.saver_spec is not None and self.saver_spec.get('load', True):
                directory = self.saver_spec['directory']
                file = self.saver_spec.get('file')
                if file is None:
                    file = tf.train.latest_checkpoint(
                        checkpoint_dir=directory,
                        latest_filename=None  # Corresponds to argument of saver.save() in Model.save().
                    )
                elif not os.path.isfile(file):
                    file = os.path.join(directory, file)
                if file is not None:
                    scaffold.saver.restore(sess=session, save_path=file)

        # Summary operation
        summaries = self.get_summaries()
        if len(summaries) > 0:
            summary_op = tf.summary.merge(inputs=summaries)
        else:
            summary_op = None

        # TensorFlow saver object
        saver = tf.train.Saver(
            var_list=global_variables,  # should be given?
            reshape=False,
            sharded=False,  # should be true?
            max_to_keep=5,
            keep_checkpoint_every_n_hours=10000.0,
            name=None,
            restore_sequentially=False,
            saver_def=None,
            builder=None,
            defer_build=False,
            allow_empty=True,
            write_version=tf.train.SaverDef.V2,
            pad_step_number=False,
            save_relative_paths=True
            # filename=None
        )

        # TensorFlow scaffold object
        self.scaffold = tf.train.Scaffold(
            init_op=init_op,
            init_feed_dict=None,
            init_fn=init_fn,
            ready_op=ready_op,
            ready_for_local_init_op=ready_for_local_init_op,
            local_init_op=local_init_op,
            summary_op=summary_op,
            saver=saver,
            copy_from_scaffold=None
        )

        hooks = list()

        # Checkpoint saver hook
        if self.saver_spec is not None and (self.distributed_spec is None or self.distributed_spec['task_index'] == 0):
            self.saver_directory = self.saver_spec['directory']
            hooks.append(tf.train.CheckpointSaverHook(
                checkpoint_dir=self.saver_directory,
                save_secs=self.saver_spec.get('seconds', None if 'steps' in self.saver_spec else 600),
                save_steps=self.saver_spec.get('steps'),  # Either one or the other has to be set.
                saver=None,  # None since given via 'scaffold' argument.
                checkpoint_basename=self.saver_spec.get('basename', 'model.ckpt'),
                scaffold=self.scaffold,
                listeners=None
            ))
        else:
            self.saver_directory = None

        # Summary saver hook
        if self.summary_spec is None:
            self.summary_writer_hook = None
        else:
            # TensorFlow summary writer object
            self.summary_writer = tf.summary.FileWriter(
                logdir=self.summary_spec['directory'],
                graph=self.graph,
                max_queue=10,
                flush_secs=120,
                filename_suffix=None
            )
            self.summary_writer_hook = util.UpdateSummarySaverHook(
                update_input=self.update_input,
                save_steps=self.summary_spec.get('steps'),  # Either one or the other has to be set.
                save_secs=self.summary_spec.get('seconds', None if 'steps' in self.summary_spec else 120),
                output_dir=None,  # None since given via 'summary_writer' argument.
                summary_writer=self.summary_writer,
                scaffold=self.scaffold,
                summary_op=None  # None since given via 'scaffold' argument.
            )
            hooks.append(self.summary_writer_hook)

        # Stop at step hook
        # hooks.append(tf.train.StopAtStepHook(
        #     num_steps=???,  # This makes more sense, if load and continue training.
        #     last_step=None  # Either one or the other has to be set.
        # ))

        # # Step counter hook
        # hooks.append(tf.train.StepCounterHook(
        #     every_n_steps=counter_config.get('steps', 100),  # Either one or the other has to be set.
        #     every_n_secs=counter_config.get('secs'),  # Either one or the other has to be set.
        #     output_dir=None,  # None since given via 'summary_writer' argument.
        #     summary_writer=summary_writer
        # ))

        # Other available hooks:
        # tf.train.FinalOpsHook(final_ops, final_ops_feed_dict=None)
        # tf.train.GlobalStepWaiterHook(wait_until_step)
        # tf.train.LoggingTensorHook(tensors, every_n_iter=None, every_n_secs=None)
        # tf.train.NanTensorHook(loss_tensor, fail_on_nan_loss=True)
        # tf.train.ProfilerHook(save_steps=None, save_secs=None, output_dir='', show_dataflow=True, show_memory=False)

        if self.distributed_spec is None:
            # TensorFlow non-distributed monitored session object
            self.monitored_session = tf.train.SingularMonitoredSession(
                hooks=hooks,
                scaffold=self.scaffold,
                master='',  # Default value.
                config=self.session_config,  # always the same?
                checkpoint_dir=None
            )

        else:
            server = tf.train.Server(
                server_or_cluster_def=self.distributed_spec['cluster_spec'],
                job_name='worker',
                task_index=self.distributed_spec['task_index'],
                protocol=self.distributed_spec.get('protocol'),
                config=self.session_config,
                start=True
            )

            if self.distributed_spec['task_index'] == 0:
                # TensorFlow chief session creator object
                session_creator = tf.train.ChiefSessionCreator(
                    scaffold=self.scaffold,
                    master=server.target,
                    config=self.session_config,
                    checkpoint_dir=None,
                    checkpoint_filename_with_path=None
                )
            else:
                # TensorFlow worker session creator object
                session_creator = tf.train.WorkerSessionCreator(
                    scaffold=self.scaffold,
                    master=server.target,
                    config=self.session_config,
                )

            # TensorFlow monitored session object
            self.monitored_session = tf.train.MonitoredSession(
                session_creator=session_creator,
                hooks=hooks,
                stop_grace_period_secs=120  # Default value.
            )

        if default_graph:
            default_graph.__exit__(None, None, None)
        self.graph.finalize()
        self.monitored_session.__enter__()
        self.session = self.monitored_session._tf_sess()

        # # tf.ConfigProto(device_filters=['/job:ps', '/job:worker/task:{}/cpu:0'.format(self.task_index)])
        #         # config=tf.ConfigProto(device_filters=["/job:ps"])
        #         # config=tf.ConfigProto(
        #         #     inter_op_parallelism_threads=2,
        #         #     log_device_placement=True
        #         # )

    def close(self):
        if self.saver_directory is not None:
            self.save(append_timestep=True)
        self.monitored_session.close()

    def initialize(self, custom_getter):
        """
        Creates the TensorFlow placeholders and functions for this model. Moreover adds the  
        internal state placeholders and initialization values to the model.

        Args:
            custom_getter: The `custom_getter_` object to use for `tf.make_template` when creating TensorFlow functions.
        """

        # States preprocessing
        self.states_preprocessing = dict()
        if self.states_preprocessing_spec is None:
            for name, state in self.states_spec.items():
                state['processed_shape'] = state['shape']
        elif isinstance(self.states_preprocessing_spec, list):
            for name, state in self.states_spec.items():
                preprocessing = PreprocessorStack.from_spec(spec=self.states_preprocessing_spec)
                self.states_preprocessing[name] = preprocessing
                state['processed_shape'] = preprocessing.processed_shape(shape=state['shape'])
        else:
            for name, state in self.states_spec.items():
                if self.states_preprocessing_spec.get(name) is not None:
                    preprocessing = PreprocessorStack.from_spec(spec=self.states_preprocessing_spec[name])
                    self.states_preprocessing[name] = preprocessing
                    state['processed_shape'] = preprocessing.processed_shape(shape=state['shape'])
                else:
                    state['processed_shape'] = state['shape']

        # States
        self.states_input = dict()
        for name, state in self.states_spec.items():
            self.states_input[name] = tf.placeholder(
                dtype=util.tf_dtype(state['type']),
                shape=(None,) + tuple(state['shape']),
                name=name
            )

        # Actions
        self.actions_input = dict()
        for name, action in self.actions_spec.items():
            self.actions_input[name] = tf.placeholder(
                dtype=util.tf_dtype(action['type']),
                shape=(None,) + tuple(action['shape']),
                name=name
            )

        # Explorations
        self.explorations = dict()
        if self.explorations_spec is None:
            pass
        elif isinstance(self.explorations_spec, list):
            for name, state in self.actions_spec.items():
                self.explorations[name] = Exploration.from_spec(spec=self.explorations_spec)
        # single spec for all components of our action space
        elif "type" in self.explorations_spec:
            for name, state in self.actions_spec.items():
                self.explorations[name] = Exploration.from_spec(spec=self.explorations_spec)
        # different spec for different components of our action space
        else:
            for name, state in self.actions_spec.items():
                if self.explorations_spec.get(name) is not None:
                    self.explorations[name] = Exploration.from_spec(spec=self.explorations_spec[name])

        # Terminal
        self.terminal_input = tf.placeholder(dtype=util.tf_dtype('bool'), shape=(None,), name='terminal')

        # Reward preprocessing
        if self.reward_preprocessing_spec is None:
            self.reward_preprocessing = None
        else:
            self.reward_preprocessing = PreprocessorStack.from_spec(spec=self.reward_preprocessing_spec)
            if self.reward_preprocessing.processed_shape(shape=()) != ():
                raise TensorForceError("Invalid reward preprocessing!")

        # Reward
        self.reward_input = tf.placeholder(dtype=util.tf_dtype('float'), shape=(None,), name='reward')

        # Internal states
        self.internals_input = list()
        self.internals_init = list()

        # Deterministic action flag
        self.deterministic_input = tf.placeholder(dtype=util.tf_dtype('bool'), shape=(), name='deterministic')

        # Update flag
        self.update_input = tf.placeholder(dtype=util.tf_dtype('bool'), shape=(), name='update')

        # TensorFlow functions
        self.fn_discounted_cumulative_reward = tf.make_template(
            name_=(self.scope + '/discounted-cumulative-reward'),
            func_=self.tf_discounted_cumulative_reward,
            custom_getter_=custom_getter
        )
        self.fn_actions_and_internals = tf.make_template(
            name_=(self.scope + '/actions-and-internals'),
            func_=self.tf_actions_and_internals,
            custom_getter_=custom_getter
        )
        self.fn_loss_per_instance = tf.make_template(
            name_=(self.scope + '/loss-per-instance'),
            func_=self.tf_loss_per_instance,
            custom_getter_=custom_getter
        )
        self.fn_regularization_losses = tf.make_template(
            name_=(self.scope + '/regularization-losses'),
            func_=self.tf_regularization_losses,
            custom_getter_=custom_getter
        )
        self.fn_loss = tf.make_template(
            name_=(self.scope + '/loss'),
            func_=self.tf_loss,
            custom_getter_=custom_getter
        )
        self.fn_optimization = tf.make_template(
            name_=(self.scope + '/optimization'),
            func_=self.tf_optimization,
            custom_getter_=custom_getter
        )
        self.fn_preprocess_states = tf.make_template(
            name_=(self.scope + '/preprocess-states'),
            func_=self.tf_preprocess_states,
            custom_getter_=custom_getter
        )
        self.fn_action_exploration = tf.make_template(
            name_=(self.scope + '/action-exploration'),
            func_=self.tf_action_exploration,
            custom_getter_=custom_getter
        )
        self.fn_preprocess_reward = tf.make_template(
            name_=(self.scope + '/preprocess-reward'),
            func_=self.tf_preprocess_reward,
            custom_getter_=custom_getter
        )

        self.summary_configuration_op = None
        if self.summary_spec and 'meta_param_recorder_class' in self.summary_spec:
            self.summary_configuration_op = self.summary_spec['meta_param_recorder_class'].build_metagraph_list()
          
        # self.fn_summarization = tf.make_template(
        #     name_='summarization',
        #     func_=self.tf_summarization,
        #     custom_getter_=custom_getter
        # )

    def tf_preprocess_states(self, states):
        """
        Applies optional preprocessing to the states.
        """
        for name, state in states.items():
            if name in self.states_preprocessing:
                states[name] = self.states_preprocessing[name].process(tensor=state)
            else:
                states[name] = tf.identity(input=state)

        return states

    def tf_action_exploration(self, action, exploration, action_spec):
        """
        Applies optional exploration to the action (post-processor for action outputs).

        Args:
             action (tf.Tensor): The original output action tensor (to be post-processed).
             exploration (Exploration): The Exploration object to use.
             action_spec (dict): Dict specifying the action space.
        Returns:
            The post-processed action output tensor.
        """
        action_shape = tf.shape(input=action)
        exploration_value = exploration.tf_explore(
            episode=self.episode,
            timestep=self.timestep,
            action_shape=action_shape
        )

        if action_spec['type'] == 'bool':
            action = tf.where(
                condition=(tf.random_uniform(shape=action_shape[0]) < exploration_value),
                x=(tf.random_uniform(shape=action_shape) < 0.5),
                y=action
            )

        elif action_spec['type'] == 'int':
            action = tf.where(
                condition=(tf.random_uniform(shape=action_shape) < exploration_value),
                x=tf.random_uniform(shape=action_shape, maxval=action_spec['num_actions'], dtype=util.tf_dtype('int')),
                y=action
            )

        elif action_spec['type'] == 'float':
            action += tf.reshape(tensor=exploration_value,
                                 shape=tuple(1 for _ in range(action_shape.get_shape().as_list()[0])))
            if 'min_value' in action_spec:
                action = tf.clip_by_value(
                    t=action,
                    clip_value_min=action_spec['min_value'],
                    clip_value_max=action_spec['max_value']
                )

        return action

    def tf_preprocess_reward(self, states, internals, terminal, reward):
        """
        Applies optional preprocessing to the reward.
        """
        if self.reward_preprocessing is None:
            reward = tf.identity(input=reward)
        else:
            reward = self.reward_preprocessing.process(tensor=reward)

        return reward

    # TODO: this could be a utility helper function if we remove self.discount and only allow external discount-value input
    def tf_discounted_cumulative_reward(self, terminal, reward, discount=None, final_reward=0.0, horizon=0):
        """
        Creates and returns the TensorFlow operations for calculating the sequence of discounted cumulative rewards
        for a given sequence of single rewards.

        Example:
        single rewards = 2.0 1.0 0.0 0.5 1.0 -1.0
        terminal = False, False, False, False True False
        gamma = 0.95
        final_reward = 100.0 (only matters for last episode (r=-1.0) as this episode has no terminal signal)
        horizon=3
        output = 2.95 1.45 1.38 1.45 1.0 94.0

        Args:
            terminal: Tensor (bool) holding the is-terminal sequence. This sequence may contain more than one
                True value. If its very last element is False (not terminating), the given `final_reward` value
                is assumed to follow the last value in the single rewards sequence (see below).
            reward: Tensor (float) holding the sequence of single rewards. If the last element of `terminal` is False,
                an assumed last reward of the value of `final_reward` will be used.
            discount (float): The discount factor (gamma). By default, take the Model's discount factor.
            final_reward (float): Reward value to use if last episode in sequence does not terminate (terminal sequence
                ends with False). This value will be ignored if horizon == 1 or discount == 0.0.
            horizon (int): The length of the horizon (e.g. for n-step cumulative rewards in continuous tasks
                without terminal signals). Use 0 (default) for an infinite horizon. Note that horizon=1 leads to the
                exact same results as a discount factor of 0.0.

        Returns:
            Discounted cumulative reward tensor with the same shape as `reward`.
        """

        # By default -> take Model's gamma value
        if discount is None:
            discount = self.discount

        # Accumulates discounted (n-step) reward (start new if terminal)
        def cumulate(cumulative, reward_terminal_horizon_subtract):
            rew, is_terminal, is_over_horizon, sub = reward_terminal_horizon_subtract
            return tf.where(
                # If terminal, start new cumulation.
                condition=is_terminal,
                x=rew,
                y=tf.where(
                    # If we are above the horizon length (H) -> subtract discounted value from H steps back.
                    condition=is_over_horizon,
                    x=(rew + cumulative * discount - sub),
                    y=(rew + cumulative * discount)
                )
            )

        # Accumulates length of episodes (starts new if terminal)
        def len_(cumulative, term):
            return tf.where(
                condition=term,
                # Start counting from 1 after is-terminal signal
                x=tf.ones(shape=(), dtype=tf.int32),
                # Otherwise, increase length by 1
                y=cumulative + 1
            )

        # Reverse, since reward cumulation is calculated right-to-left, but tf.scan only works left-to-right.
        reward = tf.reverse(tensor=reward, axis=(0,))
        # e.g. -1.0 1.0 0.5 0.0 1.0 2.0
        terminal = tf.reverse(tensor=terminal, axis=(0,))
        # e.g. F T F F F F

        # Store the steps until end of the episode(s) determined by the input terminal signals (True starts new count).
        lengths = tf.scan(fn=len_, elems=terminal, initializer=0)
        # e.g. 1 1 2 3 4 5
        off_horizon = tf.greater(lengths, tf.fill(dims=tf.shape(lengths), value=horizon))
        # e.g. F F F F T T

        # Calculate the horizon-subtraction value for each step.
        if horizon > 0:
            horizon_subtractions = tf.map_fn(lambda x: (discount ** horizon) * x, reward, dtype=tf.float32)
            # Shift right by size of horizon (fill rest with 0.0).
            horizon_subtractions = tf.concat([np.zeros(shape=(horizon,)), horizon_subtractions], axis=0)
            horizon_subtractions = tf.slice(horizon_subtractions, begin=(0,), size=tf.shape(reward))
            # e.g. 0.0, 0.0, 0.0, -1.0*g^3, 1.0*g^3, 0.5*g^3
        # all 0.0 if infinite horizon (special case: horizon=0)
        else:
            horizon_subtractions = tf.zeros(shape=tf.shape(reward))

        # Now do the scan, each time summing up the previous step (discounted by gamma) and
        # subtracting the respective `horizon_subtraction`.
        reward = tf.scan(
            fn=cumulate,
            elems=(reward, terminal, off_horizon, horizon_subtractions),
            initializer=final_reward if horizon != 1 else 0.0
        )
        # Re-reverse again to match input sequences.
        return tf.reverse(tensor=reward, axis=(0,))

    def tf_actions_and_internals(self, states, internals, update, deterministic):
        """
        Creates and returns the TensorFlow operations for retrieving the actions and - if applicable -
        the posterior internal state Tensors in reaction to the given input states (and prior internal states).

        Args:
            states (dict): Dict of state tensors (each key represents one state space component).
            internals: List of prior internal state tensors.
            update: Single boolean tensor indicating whether this call happens during an update.
            deterministic: Boolean Tensor indicating, whether we will not apply exploration when actions
                are calculated.

        Returns:
            tuple:
                1) dict of output actions (with or without exploration applied (see `deterministic`))
                2) list of posterior internal state Tensors (empty for non-internal state models)
        """
        raise NotImplementedError

    def tf_loss_per_instance(self, states, internals, actions, terminal, reward, update):
        """
        Creates and returns the TensorFlow operations for calculating the loss per batch instance (sample)
        of the given input state(s) and action(s).

        Args:
            states (dict): Dict of state tensors (each key represents one state space component).
            internals: List of prior internal state tensors.
            actions (dict): Dict of action tensors (each key represents one action space component).
            terminal: Terminal boolean tensor (shape=(batch-size,)).
            reward: Reward float tensor (shape=(batch-size,)).
            update: Single boolean tensor indicating whether this call happens during an update.

        Returns:
            Loss tensor (first rank is the batch size -> one loss value per sample in the batch).
        """
        raise NotImplementedError

    def tf_regularization_losses(self, states, internals, update):
        """
        Creates and returns the TensorFlow operations for calculating the different regularization losses for
        the given batch of state/internal state inputs.

        Args:
            states (dict): Dict of state tensors (each key represents one state space component).
            internals: List of prior internal state tensors.
            update: Single boolean tensor indicating whether this call happens during an update.

        Returns:
            Dict of regularization loss tensors (keys == different regularization types, e.g. 'entropy').
        """
        return dict()

    def tf_loss(self, states, internals, actions, terminal, reward, update):
        """
        Creates and returns the single loss Tensor representing the total loss for a batch, including
        the mean loss per sample, the regularization loss of the batch, .

        Args:
            states (dict): Dict of state tensors (each key represents one state space component).
            internals: List of prior internal state tensors.
            actions (dict): Dict of action tensors (each key represents one action space component).
            terminal: Terminal boolean tensor (shape=(batch-size,)).
            reward: Reward float tensor (shape=(batch-size,)).
            update: Single boolean tensor indicating whether this call happens during an update.

        Returns:
            Single float-value loss tensor.
        """

        # Losses per samples
        loss_per_instance = self.fn_loss_per_instance(
            states=states,
            internals=internals,
            actions=actions,
            terminal=terminal,
            reward=reward,
            update=update
        )
        # Mean loss
        loss = tf.reduce_mean(input_tensor=loss_per_instance, axis=0)

        # Summary for (mean) loss without any regularizations.
        if 'losses' in self.summary_labels:
            summary = tf.summary.scalar(name='loss-without-regularization', tensor=loss)
            self.summaries.append(summary)

        # Add the different types of regularization losses to the total.
        losses = self.fn_regularization_losses(states=states, internals=internals, update=update)
        if len(losses) > 0:
            loss += tf.add_n(inputs=list(losses.values()))
            if 'regularization' in self.summary_labels:
                for name, loss_val in losses.items():
                    summary = tf.summary.scalar(name="regularization/"+name, tensor=loss_val)
                    self.summaries.append(summary)

        # Summary for the total loss (including regularization).
        if 'losses' in self.summary_labels or 'total-loss' in self.summary_labels:
            summary = tf.summary.scalar(name='total-loss', tensor=loss)
            self.summaries.append(summary)

        return loss

    def get_optimizer_kwargs(self, states, internals, actions, terminal, reward, update):
        """
        Returns the optimizer arguments including the time, the list of variables to optimize,
        and various argument-free functions (in particular `fn_loss` returning the combined
        0-dim batch loss tensor) which the optimizer might require to perform an update step.

        Args:
            states (dict): Dict of state tensors (each key represents one state space component).
            internals: List of prior internal state tensors.
            actions (dict): Dict of action tensors (each key represents one action space component).
            terminal: Terminal boolean tensor (shape=(batch-size,)).
            reward: Reward float tensor (shape=(batch-size,)).
            update: Single boolean tensor indicating whether this call happens during an update.

        Returns:
            Dict to be passed into the optimizer op (e.g. 'minimize') as kwargs.
        """
        kwargs = dict()
        kwargs['time'] = self.timestep
        kwargs['variables'] = self.get_variables()
        kwargs['fn_loss'] = (
            lambda: self.fn_loss(states=states, internals=internals, actions=actions,
                                 terminal=terminal, reward=reward, update=update)
        )
        if self.global_model is not None:
            kwargs['global_variables'] = self.global_model.get_variables()
        return kwargs

    def tf_optimization(self, states, internals, actions, terminal, reward, update):
        """
        Creates the TensorFlow operations for performing an optimization update step based
        on the given input states and actions batch.

        Args:
            states (dict): Dict of state tensors (each key represents one state space component).
            internals: List of prior internal state tensors.
            actions (dict): Dict of action tensors (each key represents one action space component).
            terminal: Terminal boolean tensor (shape=(batch-size,)).
            reward: Reward float tensor (shape=(batch-size,)).
            update: Single boolean tensor indicating whether this call happens during an update.

        Returns:
            The optimization operation.
        """

        # No optimization (non-learning model)
        if self.optimizer is None:
            return tf.no_op()

        optimizer_kwargs = self.get_optimizer_kwargs(
            states=states,
            internals=internals,
            actions=actions,
            terminal=terminal,
            reward=reward,
            update=update
        )
        return self.optimizer.minimize(**optimizer_kwargs)

    def create_output_operations(self, states, internals, actions, terminal, reward, update, deterministic):
        """
        Calls all the relevant TensorFlow functions for this model and hence creates all the
        TensorFlow operations involved.

        Args:
            states (dict): Dict of state tensors (each key represents one state space component).
            internals: List of prior internal state tensors.
            actions (dict): Dict of action tensors (each key represents one action space component).
            terminal: Terminal boolean tensor (shape=(batch-size,)).
            reward: Reward float tensor (shape=(batch-size,)).
            update: Single boolean tensor indicating whether this call happens during an update.
            deterministic: Boolean Tensor indicating, whether we will not apply exploration when actions
                are calculated.
        """

        # Create graph by calling the functions corresponding to model.act() / model.update(), to initialize variables.
        # TODO: Could call reset here, but would have to move other methods below reset.
        self.fn_actions_and_internals(
            states=states,
            internals=internals,
            update=update,
            deterministic=deterministic
        )
        self.fn_loss_per_instance(
            states=states,
            internals=internals,
            actions=actions,
            terminal=terminal,
            reward=reward,
            update=update
        )

        # Tensor fetched for model.act()
        operations = list()
        if self.variable_noise is not None and self.variable_noise > 0.0:
            # Add variable noise
            noise_deltas = list()
            for variable in self.get_variables():
                noise_delta = tf.random_normal(shape=util.shape(variable), mean=0.0, stddev=self.variable_noise)
                noise_deltas.append(noise_delta)
                operations.append(variable.assign_add(delta=noise_delta))

        # Retrieve actions and internals
        with tf.control_dependencies(control_inputs=operations):
            self.actions_output, self.internals_output = self.fn_actions_and_internals(
                states=states,
                internals=internals,
                update=update,
                deterministic=deterministic
            )

        # Increment timestep
        increment_timestep = tf.shape(input=next(iter(states.values())))[0]
        increment_timestep = self.timestep.assign_add(delta=increment_timestep)
        operations = [increment_timestep]

        # Subtract variable noise
        if self.variable_noise is not None and self.variable_noise > 0.0:
            for variable, noise_delta in zip(self.get_variables(), noise_deltas):
                operations.append(variable.assign_sub(delta=noise_delta))

        with tf.control_dependencies(control_inputs=operations):
            # Trivial operation to enforce control dependency
            self.timestep_output = self.timestep + 0

        # Tensor fetched for model.observe()
        increment_episode = tf.count_nonzero(input_tensor=terminal, dtype=util.tf_dtype('int'))
        increment_episode = self.episode.assign_add(delta=increment_episode)
        with tf.control_dependencies(control_inputs=(increment_episode,)):
            self.increment_episode = self.episode + 0
        # TODO: add up rewards per episode and add summary_label 'episode-reward'

        # Tensor(s) fetched for model.update()
        self.optimization = self.fn_optimization(
            states=states,
            internals=internals,
            actions=actions,
            terminal=terminal,
            reward=reward,
            update=update
        )
        self.loss_per_instance = self.fn_loss_per_instance(
            states=states,
            internals=internals,
            actions=actions,
            terminal=terminal,
            reward=reward,
            update=update
        )

    def get_variables(self, include_non_trainable=False):
        """
        Returns the TensorFlow variables used by the model.

        Returns:
            List of variables.
        """

        if include_non_trainable:
                # Optimizer variables and timestep/episode only included if 'include_non_trainable' set
            model_variables = [self.all_variables[key] for key in sorted(self.all_variables)]
            states_preprocessing_variables = [
                variable for name in self.states_preprocessing.keys()
                for variable in self.states_preprocessing[name].get_variables()
            ]
            explorations_variables = [
                variable for name in self.explorations.keys()
                for variable in self.explorations[name].get_variables()
            ]
            if self.reward_preprocessing is not None:
                reward_preprocessing_variables = self.reward_preprocessing.get_variables()
            else:
                reward_preprocessing_variables = list()
            if self.optimizer is None:
                optimizer_variables = list()
            else:
                optimizer_variables = self.optimizer.get_variables()

            return model_variables + states_preprocessing_variables + explorations_variables + \
                reward_preprocessing_variables + optimizer_variables

        else:
            return [self.variables[key] for key in sorted(self.variables)]

    def get_summaries(self):
        """
        Returns the TensorFlow summaries reported by the model

        Returns:
            List of summaries
        """
        return self.summaries

    def reset(self):
        """
        Resets the model to its initial state on episode start.

        Returns:
            tuple:
                Current episode, timestep counter and the shallow-copied list of internal state initialization Tensors.
        """
        # TODO preprocessing reset call moved from agent
        episode, timestep = self.monitored_session.run(fetches=(self.episode, self.timestep))
        return episode, timestep, list(self.internals_init)

<<<<<<< HEAD
    def act(self, states, internals, deterministic=False, fetch_tensors=None):
=======
    def act(self, states, internals, deterministic=False):
        """
        Does a forward pass through the model to retrieve action (outputs) given inputs for state (and internal
        state, if applicable (e.g. RNNs))

        Args:
            states (dict): Dict of state tensors (each key represents one state space component).
            internals: List of incoming internal state tensors.
            deterministic (bool): If True, will not apply exploration after actions are calculated.

        Returns:
            tuple:
                - Actual action-outputs (batched if state input is a batch).
                - Actual values of internal states (if applicable) (batched if state input is a batch).
                - The timestep (int) after calculating the (batch of) action(s).
        """

>>>>>>> 68c12f82
        fetches = [self.actions_output, self.internals_output, self.timestep_output]
        if self.network is not None and fetch_tensors is not None:
            for name in fetch_tensors:
                valid, tensor = self.network.get_named_tensor(name)
                if valid:
                    fetches.append(tensor)
                else:
                    keys=self.network.get_list_of_named_tensor()
                    raise TensorForceError('Cannot fetch named tensor "{}", Available {}.'.format(name,keys))

        name = next(iter(self.states_spec))
        batched = (np.asarray(states[name]).ndim != len(self.states_spec[name]['shape']))
        if batched:
            feed_dict = {state_input: states[name] for name, state_input in self.states_input.items()}
            feed_dict.update({internal_input: internals[n] for n, internal_input in enumerate(self.internals_input)})
        else:
            feed_dict = {state_input: (states[name],) for name, state_input in self.states_input.items()}
            feed_dict.update({internal_input: (internals[n],) for n, internal_input in enumerate(self.internals_input)})

        feed_dict[self.deterministic_input] = deterministic
        feed_dict[self.update_input] = False

        fetch_list = self.monitored_session.run(fetches=fetches, feed_dict=feed_dict)
        actions, internals, timestep = fetch_list[0:3]

        # Extract the first (and only) action/internal from the batch to make return values non-batched
        if not batched:
            actions = {name: action[0] for name, action in actions.items()}
            internals = [internal[0] for internal in internals]

        if self.summary_configuration_op is not None:
            summary_values = self.session.run(self.summary_configuration_op)
            self.summary_writer.add_summary(summary_values)
            self.summary_writer.flush()
            # Only do this operation once to reduce duplicate data in Tensorboard
            self.summary_configuration_op = None

        if self.network is not None and fetch_tensors is not None:
            fetch_dict = dict()
            for index, tensor in enumerate(fetch_list[3:]):
                name = fetch_tensors[index]
                fetch_dict[name] = tensor
            return actions, internals, timestep, fetch_dict
        else:
            return actions, internals, timestep

    def observe(self, terminal, reward):
        """
        Adds an observation (reward and is-terminal) to the model without updating its trainable variables.

        Args:
            terminal (bool): Whether the episode has terminated.
            reward (float): The observed reward value.

        Returns:
            The value of the model-internal episode counter.
        """
        terminal = np.asarray(terminal)
        batched = (terminal.ndim == 1)
        if batched:
            feed_dict = {self.terminal_input: terminal, self.reward_input: reward, }
        else:
            feed_dict = {self.terminal_input: (terminal,), self.reward_input: (reward,)}

        feed_dict[self.update_input] = False  # don't update, just "observe"

        episode = self.monitored_session.run(fetches=self.increment_episode, feed_dict=feed_dict)

        return episode

    def update(self, states, internals, actions, terminal, reward, return_loss_per_instance=False):
        """
        Runs the self.optimization in the session to update the Model's parameters.
        Optionally, also runs the `loss_per_instance` calculation and returns the result of that.

        Args:
            states (dict): Dict of state tensors (each key represents one state space component).
            internals: List of prior internal state tensors.
            actions (dict): Dict of action tensors (each key represents one action space component).
            terminal: Terminal boolean tensor (shape=(batch-size,)).
            reward: Reward float tensor (shape=(batch-size,)).
            return_loss_per_instance (bool): Whether to also run and return the `loss_per_instance` Tensor.

        Returns:
            void or - if return_loss_per_instance is True - the value of the `loss_per_instance` Tensor.
        """

        fetches = [self.optimization]
        # Optionally fetch loss per instance
        if return_loss_per_instance:
            fetches.append(self.loss_per_instance)

        terminal = np.asarray(terminal)
        batched = (terminal.ndim == 1)
        if batched:
            feed_dict = {state_input: states[name] for name, state_input in self.states_input.items()}
            feed_dict.update(
                {internal_input: internals[n]
                    for n, internal_input in enumerate(self.internals_input)}
            )
            feed_dict.update(
                {action_input: actions[name]
                    for name, action_input in self.actions_input.items()}
            )
            feed_dict[self.terminal_input] = terminal
            feed_dict[self.reward_input] = reward
        else:
            feed_dict = {state_input: (states[name],) for name, state_input in self.states_input.items()}
            feed_dict.update(
                {internal_input: (internals[n],)
                    for n, internal_input in enumerate(self.internals_input)}
            )
            feed_dict.update(
                {action_input: (actions[name],)
                    for name, action_input in self.actions_input.items()}
            )
            feed_dict[self.terminal_input] = (terminal,)
            feed_dict[self.reward_input] = (reward,)

        feed_dict[self.deterministic_input] = True
        feed_dict[self.update_input] = True

        fetched = self.monitored_session.run(fetches=fetches, feed_dict=feed_dict)

        if return_loss_per_instance:
            return fetched[1]

    def save(self, directory=None, append_timestep=True):
        """
        Save TensorFlow model. If no checkpoint directory is given, the model's default saver  
        directory is used. Optionally appends current timestep to prevent overwriting previous  
        checkpoint files. Turn off to be able to load model from the same given path argument as  
        given here.

        Args:
            directory: Optional checkpoint directory.
            append_timestep: Appends the current timestep to the checkpoint file if true.

        Returns:
            Checkpoint path were the model was saved.
        """
        if self.summary_writer_hook is not None:
            self.summary_writer_hook._summary_writer.flush()

        return self.scaffold.saver.save(
            sess=self.session,
            save_path=(self.saver_directory if directory is None else directory),
            global_step=(self.timestep if append_timestep else None),
            # latest_filename=None,  # Defaults to 'checkpoint'.
            meta_graph_suffix='meta',
            write_meta_graph=True,
            write_state=True
        )

    def restore(self, directory=None, file=None):
        """
        Restore TensorFlow model. If no checkpoint file is given, the latest checkpoint is  
        restored. If no checkpoint directory is given, the model's default saver directory is  
        used (unless file specifies the entire path).

        Args:
            directory: Optional checkpoint directory.
            file: Optional checkpoint file, or path if directory not given.
        """
        if file is None:
            file = tf.train.latest_checkpoint(
                checkpoint_dir=(self.saver_directory if directory is None else directory),
                # latest_filename=None  # Corresponds to argument of saver.save() in Model.save().
            )
        elif directory is None:
            file = os.path.join(self.saver_directory, file)
        elif not os.path.isfile(file):
            file = os.path.join(directory, file)

        # if not os.path.isfile(file):
        #     raise TensorForceError("Invalid model directory/file.")

        self.scaffold.saver.restore(sess=self.session, save_path=file)<|MERGE_RESOLUTION|>--- conflicted
+++ resolved
@@ -85,11 +85,6 @@
         explorations_spec=None,
         reward_preprocessing_spec=None
     ):
-<<<<<<< HEAD
-        # Network crated from network_spec in distribution_model.py
-        # Needed for named_tensor access
-        self.network = None
-=======
         """
 
         Args:
@@ -113,7 +108,9 @@
             reward_preprocessing_spec (dict): Dict specifying whether and how to preprocess rewards coming
                 from the Environment (e.g. reward normalization).
         """
->>>>>>> 68c12f82
+        # Network crated from network_spec in distribution_model.py
+        # Needed for named_tensor access
+        self.network = None
 
         # States and actions specifications
         self.states_spec = states_spec
@@ -1232,10 +1229,7 @@
         episode, timestep = self.monitored_session.run(fetches=(self.episode, self.timestep))
         return episode, timestep, list(self.internals_init)
 
-<<<<<<< HEAD
     def act(self, states, internals, deterministic=False, fetch_tensors=None):
-=======
-    def act(self, states, internals, deterministic=False):
         """
         Does a forward pass through the model to retrieve action (outputs) given inputs for state (and internal
         state, if applicable (e.g. RNNs))
@@ -1252,7 +1246,6 @@
                 - The timestep (int) after calculating the (batch of) action(s).
         """
 
->>>>>>> 68c12f82
         fetches = [self.actions_output, self.internals_output, self.timestep_output]
         if self.network is not None and fetch_tensors is not None:
             for name in fetch_tensors:
