--- conflicted
+++ resolved
@@ -85,8 +85,6 @@
         self.device = device
         self.scope = scope
 
-        self.scope = config.scope
-
         # Saver/summary/distributed specifications
         self.saver_spec = saver_spec
         self.summary_spec = summary_spec
@@ -172,69 +170,6 @@
                 assert len(collection) == 1
                 self.timestep = collection[0]
 
-<<<<<<< HEAD
-            def custom_getter(getter, name, registered=False, second=False, **kwargs):
-                if registered:
-                    self.registered_variables.add(name)
-                elif name in self.registered_variables:
-                    registered = True
-                variable = getter(name=name, **kwargs)  # Top-level, hence no 'registered'
-                if not registered:
-                    self.all_variables[name] = variable
-                    if kwargs.get('trainable', True) and not name.startswith('optimization'):
-                        self.variables[name] = variable
-                        if 'variables' in self.summary_labels:
-                            summary = tf.summary.histogram(name=name, values=variable)
-                            self.summaries.append(summary)
-                return variable
-
-            # Create placeholders, tf functions, internals, etc
-            self.initialize(custom_getter=custom_getter)
-
-            # Input tensors
-            states = self.get_states(states=self.state_inputs)
-            internals = [tf.identity(input=internal) for internal in self.internal_inputs]
-            actions = self.get_actions(actions=self.action_inputs)
-            terminal = tf.identity(input=self.terminal_input)
-            reward = self.get_reward(states=states, internals=internals, terminal=terminal, reward=self.reward_input)
-
-            # Stop gradients for input preprocessing
-            states = {name: tf.stop_gradient(input=state) for name, state in states.items()}
-            actions = {name: tf.stop_gradient(input=action) for name, action in actions.items()}
-            reward = tf.stop_gradient(input=reward)
-
-            if 'inputs' in self.summary_labels:
-                for name, state in states.items():
-                    summary = tf.summary.histogram(name=('/input/states/' + name), values=state)
-                    self.summaries.append(summary)
-                for name, action in actions.items():
-                    summary = tf.summary.histogram(name=('/input/actions/' + name), values=action)
-                    self.summaries.append(summary)
-                summary = tf.summary.histogram(name='/input/reward', values=reward)
-                self.summaries.append(summary)
-
-            # Optimizer
-            if config.optimizer is None:
-                self.optimizer = None
-            elif distributed_spec is not None and \
-                    not distributed_spec.get('parameter_server') and \
-                    not distributed_spec.get('replica_model'):
-                # If not internal global model
-                self.optimizer = GlobalOptimizer(optimizer=config.optimizer)
-            else:
-                self.optimizer = Optimizer.from_spec(spec=config.optimizer)
-
-            # Create output fetch operations
-            self.create_output_operations(
-                states=states,
-                internals=internals,
-                actions=actions,
-                terminal=terminal,
-                reward=reward,
-                update=self.update_input,
-                deterministic=self.deterministic_input
-            )
-=======
             # Variables and summaries
             self.variables = dict()
             self.all_variables = dict()
@@ -304,7 +239,6 @@
                     self.summaries.append(summary)
                 summary = tf.summary.histogram(name=(self.scope + '/inputs/reward'), values=reward)
                 self.summaries.append(summary)
->>>>>>> bcce0315
 
         if self.distributed_spec is not None:
             if self.distributed_spec.get('replica_model'):
@@ -558,32 +492,32 @@
 
         # TensorFlow functions
         self.fn_discounted_cumulative_reward = tf.make_template(
-            name_=(self.scope + '/discounted-cumulative-reward'),
+            name_='discounted-cumulative-reward',
             func_=self.tf_discounted_cumulative_reward,
             custom_getter_=custom_getter
         )
         self.fn_actions_and_internals = tf.make_template(
-            name_=(self.scope + '/actions-and-internals'),
+            name_='actions-and-internals',
             func_=self.tf_actions_and_internals,
             custom_getter_=custom_getter
         )
         self.fn_loss_per_instance = tf.make_template(
-            name_=(self.scope + '/loss-per-instance'),
+            name_='loss-per-instance',
             func_=self.tf_loss_per_instance,
             custom_getter_=custom_getter
         )
         self.fn_regularization_losses = tf.make_template(
-            name_=(self.scope + '/regularization-losses'),
+            name_='regularization-losses',
             func_=self.tf_regularization_losses,
             custom_getter_=custom_getter
         )
         self.fn_loss = tf.make_template(
-            name_=(self.scope + '/loss'),
+            name_='loss',
             func_=self.tf_loss,
             custom_getter_=custom_getter
         )
         self.fn_optimization = tf.make_template(
-            name_=(self.scope + '/optimization'),
+            name_='optimization',
             func_=self.tf_optimization,
             custom_getter_=custom_getter
         )
@@ -712,8 +646,8 @@
         if len(losses) > 0:
             loss += tf.add_n(inputs=list(losses.values()))
             if 'regularization' in self.summary_labels:
-                for name, reg_loss in losses.items():
-                    summary = tf.summary.scalar(name=('regularization/' + name), tensor=reg_loss)
+                for name, loss_val in losses.items():
+                    summary = tf.summary.scalar(name="regularization/"+name, tensor=loss_val)
                     self.summaries.append(summary)
 
         # Total loss summary
