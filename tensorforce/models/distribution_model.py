# Copyright 2017 reinforce.io. All Rights Reserved.
#
# Licensed under the Apache License, Version 2.0 (the "License");
# you may not use this file except in compliance with the License.
# You may obtain a copy of the License at
#
#     http://www.apache.org/licenses/LICENSE-2.0
#
# Unless required by applicable law or agreed to in writing, software
# distributed under the License is distributed on an "AS IS" BASIS,
# WITHOUT WARRANTIES OR CONDITIONS OF ANY KIND, either express or implied.
# See the License for the specific language governing permissions and
# limitations under the License.
# ==============================================================================


"""
The `DistributionModel` class defines a neural network and policy distributions parameterized by its output. It implements the `tf_actions_and_internals` function, adds KL divergence to `get_optimizer_kwargs`, and optionally adds entropy regularization to `tf_regularization_losses`.
"""


from __future__ import absolute_import
from __future__ import print_function
from __future__ import division

import tensorflow as tf

from tensorforce import util
from tensorforce.core.networks import Network
from tensorforce.core.distributions import Distribution, Bernoulli, Categorical, Gaussian, Beta
from tensorforce.models import Model


class DistributionModel(Model):
    """
    Base class for models using distributions parameterized by a neural network
    """

    def __init__(self, states_spec, actions_spec, network_spec, config):
        self.network_spec = network_spec
        self.distributions_spec = config.distributions_spec

        # Entropy regularization
        assert config.entropy_regularization is None or config.entropy_regularization >= 0.0
        self.entropy_regularization = config.entropy_regularization

        super(DistributionModel, self).__init__(
            states_spec=states_spec,
            actions_spec=actions_spec,
            network_spec=network_spec,
            config=config
        )

    def initialize(self, custom_getter):
        super(DistributionModel, self).initialize(custom_getter)

        # Network
        self.network = Network.from_spec(
            spec=self.network_spec,
            kwargs=dict(summary_labels=self.summary_labels)
        )

        # Distributions
<<<<<<< HEAD
        self.distributions = self.generate_distributions(self.actions_spec, self.distributions_spec, self.summary_labels)

        # Network internals
        self.internal_inputs.extend(self.network.internal_inputs())
        self.internal_inits.extend(self.network.internal_inits())

        # KL divergence function
        self.fn_kl_divergence = tf.make_template(
            name_='kl-divergence',
            func_=self.tf_kl_divergence,
            custom_getter_=custom_getter
        )

    @staticmethod
    def generate_distributions(actions_spec, distributions_spec, summary_labels):
        distributions = dict()
        for name, action in actions_spec.items():
            with tf.name_scope(name=(name + '-distribution')):

                if distributions_spec is not None and name in distributions_spec:
                    kwargs = dict(action)
                    kwargs['summary_labels'] = summary_labels
                    distributions[name] = Distribution.from_spec(
                        spec=distributions_spec[name],
                        kwargs=kwargs
                    )

                elif action['type'] == 'bool':
                    distributions[name] = Bernoulli(
                        shape=action['shape'],
                        summary_labels=summary_labels
                    )

                elif action['type'] == 'int':
                    distributions[name] = Categorical(
                        shape=action['shape'],
                        num_actions=action['num_actions'],
                        summary_labels=summary_labels
                    )

                elif action['type'] == 'float':
                    if 'min_value' in action:
                        distributions[name] = Beta(
                            shape=action['shape'],
                            min_value=action['min_value'],
                            max_value=action['max_value'],
                            summary_labels=summary_labels
                        )

                    else:
                        distributions[name] = Gaussian(
                            shape=action['shape'],
                            summary_labels=summary_labels
                        )

        return distributions
=======
        self.distributions = dict()
        for name, action in self.actions_spec.items():

            if self.distributions_spec is not None and name in self.distributions_spec:
                kwargs = dict(action)
                kwargs['summary_labels'] = self.summary_labels
                self.distributions[name] = Distribution.from_spec(
                    spec=self.distributions_spec[name],
                    kwargs=kwargs
                )

            elif action['type'] == 'bool':
                self.distributions[name] = Bernoulli(
                    shape=action['shape'],
                    summary_labels=self.summary_labels
                )

            elif action['type'] == 'int':
                self.distributions[name] = Categorical(
                    shape=action['shape'],
                    num_actions=action['num_actions'],
                    summary_labels=self.summary_labels
                )

            elif action['type'] == 'float':
                if 'min_value' in action:
                    self.distributions[name] = Beta(
                        shape=action['shape'],
                        min_value=action['min_value'],
                        max_value=action['max_value'],
                        summary_labels=self.summary_labels
                    )

                else:
                    self.distributions[name] = Gaussian(
                        shape=action['shape'],
                        summary_labels=self.summary_labels
                    )

        # Network internals
        self.internal_inputs.extend(self.network.internal_inputs())
        self.internal_inits.extend(self.network.internal_inits())

        # KL divergence function
        self.fn_kl_divergence = tf.make_template(
            name_=(self.scope + '/kl-divergence'),
            func_=self.tf_kl_divergence,
            custom_getter_=custom_getter
        )
>>>>>>> 9d3f7ee9

    def tf_actions_and_internals(self, states, internals, update, deterministic):
        embedding, internals = self.network.apply(x=states, internals=internals, update=update, return_internals=True)
        actions = dict()
        for name, distribution in self.distributions.items():
            distr_params = distribution.parameterize(x=embedding)
            actions[name] = distribution.sample(distr_params=distr_params, deterministic=deterministic)
        return actions, internals

    def tf_kl_divergence(self, states, internals, update):
        embedding = self.network.apply(x=states, internals=internals, update=update)
        kl_divergences = list()

        for name, distribution in self.distributions.items():
            distr_params = distribution.parameterize(x=embedding)
            fixed_distr_params = tuple(tf.stop_gradient(input=value) for value in distr_params)
            kl_divergence = distribution.kl_divergence(distr_params1=fixed_distr_params, distr_params2=distr_params)
            collapsed_size = util.prod(util.shape(kl_divergence)[1:])
            kl_divergence = tf.reshape(tensor=kl_divergence, shape=(-1, collapsed_size))
            kl_divergences.append(kl_divergence)

        kl_divergence_per_instance = tf.reduce_mean(input_tensor=tf.concat(values=kl_divergences, axis=1), axis=1)
        return tf.reduce_mean(input_tensor=kl_divergence_per_instance, axis=0)

    def get_optimizer_kwargs(self, states, internals, actions, terminal, reward, update):
        kwargs = super(DistributionModel, self).get_optimizer_kwargs(
            states=states,
            internals=internals,
            actions=actions,
            terminal=terminal,
            reward=reward,
            update=update
        )
        kwargs['fn_kl_divergence'] = (
            lambda: self.fn_kl_divergence(
                states=states,
                internals=internals,
                update=update
            )
        )
        return kwargs

    def tf_regularization_losses(self, states, internals, update):
        losses = super(DistributionModel, self).tf_regularization_losses(
            states=states,
            internals=internals,
            update=update
        )

        network_loss = self.network.regularization_loss()
        if network_loss is not None:
            losses['network'] = network_loss

        for distribution in self.distributions.values():
            regularization_loss = distribution.regularization_loss()
            if regularization_loss is not None:
                if 'distributions' in losses:
                    losses['distributions'] += regularization_loss
                else:
                    losses['distributions'] = regularization_loss

        if self.entropy_regularization is not None and self.entropy_regularization > 0.0:
            entropies = list()
            embedding = self.network.apply(x=states, internals=internals, update=update)
            for name, distribution in self.distributions.items():
                distr_params = distribution.parameterize(x=embedding)
                entropy = distribution.entropy(distr_params=distr_params)
                collapsed_size = util.prod(util.shape(entropy)[1:])
                entropy = tf.reshape(tensor=entropy, shape=(-1, collapsed_size))
                entropies.append(entropy)

            entropy_per_instance = tf.reduce_mean(input_tensor=tf.concat(values=entropies, axis=1), axis=1)
            entropy = tf.reduce_mean(input_tensor=entropy_per_instance, axis=0)
            losses['entropy'] = -self.entropy_regularization * entropy

        return losses

    def get_variables(self, include_non_trainable=False):
        model_variables = super(DistributionModel, self).get_variables(include_non_trainable=include_non_trainable)
        network_variables = self.network.get_variables(include_non_trainable=include_non_trainable)
        distribution_variables = self.get_distributions_variables(self.distributions, include_non_trainable=include_non_trainable)

        return model_variables + network_variables + distribution_variables

    def get_summaries(self):
        model_summaries = super(DistributionModel, self).get_summaries()
        network_summaries = self.network.get_summaries()
        distribution_summaries = self.get_distributions_summaries(self.distributions)

        return model_summaries + network_summaries + distribution_summaries

    @staticmethod
    def get_distributions_variables(distributions, include_non_trainable=False):
        distribution_variables = [
            variable for name in sorted(distributions)
            for variable in distributions[name].get_variables(include_non_trainable=include_non_trainable)
        ]
        return distribution_variables

    @staticmethod
    def get_distributions_summaries(distributions):
        distribution_summaries = [
            summary for name in sorted(distributions)
            for summary in distributions[name].get_summaries()
        ]
        return distribution_summaries<|MERGE_RESOLUTION|>--- conflicted
+++ resolved
@@ -61,7 +61,6 @@
         )
 
         # Distributions
-<<<<<<< HEAD
         self.distributions = self.generate_distributions(self.actions_spec, self.distributions_spec, self.summary_labels)
 
         # Network internals
@@ -70,7 +69,7 @@
 
         # KL divergence function
         self.fn_kl_divergence = tf.make_template(
-            name_='kl-divergence',
+            name_=(self.scope + '/kl-divergence'),
             func_=self.tf_kl_divergence,
             custom_getter_=custom_getter
         )
@@ -118,57 +117,6 @@
                         )
 
         return distributions
-=======
-        self.distributions = dict()
-        for name, action in self.actions_spec.items():
-
-            if self.distributions_spec is not None and name in self.distributions_spec:
-                kwargs = dict(action)
-                kwargs['summary_labels'] = self.summary_labels
-                self.distributions[name] = Distribution.from_spec(
-                    spec=self.distributions_spec[name],
-                    kwargs=kwargs
-                )
-
-            elif action['type'] == 'bool':
-                self.distributions[name] = Bernoulli(
-                    shape=action['shape'],
-                    summary_labels=self.summary_labels
-                )
-
-            elif action['type'] == 'int':
-                self.distributions[name] = Categorical(
-                    shape=action['shape'],
-                    num_actions=action['num_actions'],
-                    summary_labels=self.summary_labels
-                )
-
-            elif action['type'] == 'float':
-                if 'min_value' in action:
-                    self.distributions[name] = Beta(
-                        shape=action['shape'],
-                        min_value=action['min_value'],
-                        max_value=action['max_value'],
-                        summary_labels=self.summary_labels
-                    )
-
-                else:
-                    self.distributions[name] = Gaussian(
-                        shape=action['shape'],
-                        summary_labels=self.summary_labels
-                    )
-
-        # Network internals
-        self.internal_inputs.extend(self.network.internal_inputs())
-        self.internal_inits.extend(self.network.internal_inits())
-
-        # KL divergence function
-        self.fn_kl_divergence = tf.make_template(
-            name_=(self.scope + '/kl-divergence'),
-            func_=self.tf_kl_divergence,
-            custom_getter_=custom_getter
-        )
->>>>>>> 9d3f7ee9
 
     def tf_actions_and_internals(self, states, internals, update, deterministic):
         embedding, internals = self.network.apply(x=states, internals=internals, update=update, return_internals=True)
