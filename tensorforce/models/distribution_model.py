--- conflicted
+++ resolved
@@ -151,7 +151,6 @@
 
         return distributions
 
-<<<<<<< HEAD
     def tf_actions_and_internals(self, states, internals, deterministic):
         embedding, internals = self.network.apply(
             x=states,
@@ -159,13 +158,14 @@
             update=tf.constant(value=False),
             return_internals=True
         )
-=======
-    def tf_actions_and_internals(self, states, internals, update, deterministic):
-        embedding, internals = self.network.apply(x=states, internals=internals, update=update, return_internals=True)
+
         actions = dict()
         for name, distribution in self.distributions.items():
             distr_params = distribution.parameterize(x=embedding)
-            actions[name] = distribution.sample(distr_params=distr_params, deterministic=deterministic)
+            actions[name] = distribution.sample(
+                distr_params=distr_params,
+                deterministic=tf.logical_or(x=deterministic, y=self.requires_deterministic)
+            )
             # Prefix named variable with "name_" if more than 1 distribution
             if len(self.distributions.items()) > 1:
                 name_prefix = name + "_"
@@ -175,20 +175,6 @@
             self.network.set_named_tensor(name_prefix + "logits", distr_params[0])
             self.network.set_named_tensor(name_prefix + "probabilities", distr_params[1])
             self.network.set_named_tensor(name_prefix + "state_value", distr_params[2])
-        return actions, internals
-
-    def tf_kl_divergence(self, states, internals, update):
-        embedding = self.network.apply(x=states, internals=internals, update=update)
-        kl_divergences = list()
->>>>>>> d901d849
-
-        actions = dict()
-        for name, distribution in self.distributions.items():
-            distr_params = distribution.parameterize(x=embedding)
-            actions[name] = distribution.sample(
-                distr_params=distr_params,
-                deterministic=tf.logical_or(x=deterministic, y=self.requires_deterministic)
-            )
 
         return actions, internals
 
