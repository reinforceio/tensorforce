# Copyright 2018 Tensorforce Team. All Rights Reserved.
#
# Licensed under the Apache License, Version 2.0 (the "License");
# you may not use this file except in compliance with the License.
# You may obtain a copy of the License at
#
#     http://www.apache.org/licenses/LICENSE-2.0
#
# Unless required by applicable law or agreed to in writing, software
# distributed under the License is distributed on an "AS IS" BASIS,
# WITHOUT WARRANTIES OR CONDITIONS OF ANY KIND, either express or implied.
# See the License for the specific language governing permissions and
# limitations under the License.
# ==============================================================================

import tensorflow as tf

from tensorforce import TensorforceError
<<<<<<< HEAD
from tensorforce.core import TensorSpec, tf_function
=======
>>>>>>> e070a362
from tensorforce.core.layers import TransformationBase


class Rnn(TransformationBase):
    """
    Recurrent neural network layer (specification key: `rnn`).

    Args:
        cell ('gru' | 'lstm'): The recurrent cell type
            (<span style="color:#C00000"><b>required</b></span>).
        size (int >= 0): Layer output size, 0 implies additionally removing the axis
            (<span style="color:#C00000"><b>required</b></span>).
        return_final_state (bool): Whether to return the final state instead of the per-step
            outputs (<span style="color:#00C000"><b>default</b></span>: true).
        bias (bool): Whether to add a trainable bias variable
            (<span style="color:#00C000"><b>default</b></span>: true).
        activation ('crelu' | 'elu' | 'leaky-relu' | 'none' | 'relu' | 'selu' | 'sigmoid' |
            'softmax' | 'softplus' | 'softsign' | 'swish' | 'tanh'): Activation nonlinearity
            (<span style="color:#00C000"><b>default</b></span>: tanh).
        dropout (parameter, 0.0 <= float < 1.0): Dropout rate
            (<span style="color:#00C000"><b>default</b></span>: 0.0).
        vars_trainable (bool): Whether layer variables are trainable
            (<span style="color:#00C000"><b>default</b></span>: true).
        summary_labels ('all' | iter[string]): Labels of summaries to record
            (<span style="color:#00C000"><b>default</b></span>: inherit value of parent module).
        l2_regularization (float >= 0.0): Scalar controlling L2 regularization
            (<span style="color:#00C000"><b>default</b></span>: inherit value of parent module).
        name (string): Layer name
            (<span style="color:#00C000"><b>default</b></span>: internally chosen).
        input_spec (specification): <span style="color:#00C000"><b>internal use</b></span>.
        kwargs: Additional arguments for Keras RNN layer, see
            `TensorFlow docs <https://www.tensorflow.org/api_docs/python/tf/keras/layers>`__.
    """

    def __init__(
<<<<<<< HEAD
        self, cell, size, return_final_state=True, bias=False, activation=None, dropout=0.0,
        vars_trainable=True, summary_labels=None, l2_regularization=None, name=None,
        input_spec=None, **kwargs
=======
        self, name, cell, size, return_final_state=True, bias=True, activation='tanh', dropout=0.0,
        is_trainable=True, input_spec=None, summary_labels=None, l2_regularization=None, **kwargs
>>>>>>> e070a362
    ):
        super().__init__(
            size=size, bias=bias, activation=activation, dropout=dropout,
            vars_trainable=vars_trainable, summary_labels=summary_labels,
            l2_regularization=l2_regularization, name=name, input_spec=input_spec
        )

        if self.squeeze and return_final_state:
            raise TensorforceError.value(
                name='rnn', argument='return_final_state', value=return_final_state,
                condition='size = 0'
            )

        self.cell_type = cell
        self.return_final_state = return_final_state

        if self.return_final_state and self.cell_type == 'lstm':
            assert size % 2 == 0
            self.size = size // 2
        else:
            self.size = size

        if self.cell_type == 'gru':
            self.rnn = tf.keras.layers.GRU(
                units=self.size, return_sequences=True, return_state=True, name='rnn',
                input_shape=input_spec['shape'], **kwargs  # , dtype=tf_util.get_dtype(type='float')
            )
        elif self.cell_type == 'lstm':
            self.rnn = tf.keras.layers.LSTM(
                units=self.size, return_sequences=True, return_state=True, name='rnn',
                input_shape=input_spec['shape'], **kwargs  # , dtype=tf_util.get_dtype(type='float')
            )
        else:
            raise TensorforceError.value(
                name='Rnn', argument='cell', value=self.cell_type, hint='not in {gru,lstm}'
            )

    def default_input_spec(self):
        return TensorSpec(type='float', shape=(-1, 0))

    def output_spec(self):
        output_spec = super().output_spec()

        if self.squeeze:
            output_spec.shape = output_spec.shape[:-1]
        elif not self.return_final_state:
            output_spec.shape = output_spec.shape[:-1] + (self.size,)
        elif self.cell_type == 'gru':
            output_spec.shape = output_spec.shape[:-2] + (self.size,)
        elif self.cell_type == 'lstm':
            output_spec.shape = output_spec.shape[:-2] + (2 * self.size,)

        output_spec.min_value = None
        output_spec.max_value = None

        return output_spec

    def initialize(self):
        super().initialize()

        if self.device is not None:
            self.device.__enter__()
        self.rnn.build(input_shape=((None,) + self.input_spec.shape))
        if self.device is not None:
            self.device.__exit__(None, None, None)

    @tf_function(num_args=0)
    def regularize(self):
        regularization_loss = super().regularize()

        if len(self.rnn.losses) > 0:
            regularization_loss += tf.math.add_n(inputs=self.rnn.losses)

        return regularization_loss

    @tf_function(num_args=1)
    def apply(self, x):
        x = self.rnn(inputs=x, initial_state=None)

        if not self.return_final_state:
            x = x[0]
        elif self.cell_type == 'gru':
            x = x[1]
        elif self.cell_type == 'lstm':
            x = tf.concat(values=(x[1], x[2]), axis=1)

        return super().apply(x=x)


class Gru(Rnn):
    """
    Gated recurrent unit layer (specification key: `gru`).

    Args:
        cell ('gru' | 'lstm'): The recurrent cell type
            (<span style="color:#C00000"><b>required</b></span>).
        size (int >= 0): Layer output size, 0 implies additionally removing the axis
            (<span style="color:#C00000"><b>required</b></span>).
        return_final_state (bool): Whether to return the final state instead of the per-step
            outputs (<span style="color:#00C000"><b>default</b></span>: true).
        bias (bool): Whether to add a trainable bias variable
            (<span style="color:#00C000"><b>default</b></span>: false).
        activation ('crelu' | 'elu' | 'leaky-relu' | 'none' | 'relu' | 'selu' | 'sigmoid' |
            'softmax' | 'softplus' | 'softsign' | 'swish' | 'tanh'): Activation nonlinearity
            (<span style="color:#00C000"><b>default</b></span>: none).
        dropout (parameter, 0.0 <= float < 1.0): Dropout rate
            (<span style="color:#00C000"><b>default</b></span>: 0.0).
        vars_trainable (bool): Whether layer variables are trainable
            (<span style="color:#00C000"><b>default</b></span>: true).
        summary_labels ('all' | iter[string]): Labels of summaries to record
            (<span style="color:#00C000"><b>default</b></span>: inherit value of parent module).
        l2_regularization (float >= 0.0): Scalar controlling L2 regularization
            (<span style="color:#00C000"><b>default</b></span>: inherit value of parent module).
        name (string): Layer name
            (<span style="color:#00C000"><b>default</b></span>: internally chosen).
        input_spec (specification): <span style="color:#00C000"><b>internal use</b></span>.
        kwargs: Additional arguments for Keras GRU layer, see
            `TensorFlow docs <https://www.tensorflow.org/api_docs/python/tf/keras/layers/GRU>`__.
    """

    def __init__(
        self, size, return_final_state=True, bias=False, activation=None, dropout=0.0,
        vars_trainable=True, summary_labels=None, l2_regularization=None, name=None,
        input_spec=None, **kwargs
    ):
        super().__init__(
            cell='gru', size=size, return_final_state=return_final_state, bias=bias,
            activation=activation, dropout=dropout, vars_trainable=vars_trainable,
            summary_labels=summary_labels, l2_regularization=l2_regularization, name=name,
            input_spec=input_spec, **kwargs
        )


class Lstm(Rnn):
    """
    Long short-term memory layer (specification key: `lstm`).

    Args:
        cell ('gru' | 'lstm'): The recurrent cell type
            (<span style="color:#C00000"><b>required</b></span>).
        size (int >= 0): Layer output size, 0 implies additionally removing the axis
            (<span style="color:#C00000"><b>required</b></span>).
        return_final_state (bool): Whether to return the final state instead of the per-step
            outputs (<span style="color:#00C000"><b>default</b></span>: true).
        bias (bool): Whether to add a trainable bias variable
            (<span style="color:#00C000"><b>default</b></span>: false).
        activation ('crelu' | 'elu' | 'leaky-relu' | 'none' | 'relu' | 'selu' | 'sigmoid' |
            'softmax' | 'softplus' | 'softsign' | 'swish' | 'tanh'): Activation nonlinearity
            (<span style="color:#00C000"><b>default</b></span>: none).
        dropout (parameter, 0.0 <= float < 1.0): Dropout rate
            (<span style="color:#00C000"><b>default</b></span>: 0.0).
        vars_trainable (bool): Whether layer variables are trainable
            (<span style="color:#00C000"><b>default</b></span>: true).
        summary_labels ('all' | iter[string]): Labels of summaries to record
            (<span style="color:#00C000"><b>default</b></span>: inherit value of parent module).
        l2_regularization (float >= 0.0): Scalar controlling L2 regularization
            (<span style="color:#00C000"><b>default</b></span>: inherit value of parent module).
        name (string): Layer name
            (<span style="color:#00C000"><b>default</b></span>: internally chosen).
        input_spec (specification): <span style="color:#00C000"><b>internal use</b></span>.
        kwargs: Additional arguments for Keras LSTM layer, see
            `TensorFlow docs <https://www.tensorflow.org/api_docs/python/tf/keras/layers/LSTM>`__.
    """

    def __init__(
        self, size, return_final_state=True, bias=False, activation=None, dropout=0.0,
        vars_trainable=True, summary_labels=None, l2_regularization=None, name=None,
        input_spec=None, **kwargs
    ):
        super().__init__(
            cell='lstm', size=size, return_final_state=return_final_state, bias=bias,
            activation=activation, dropout=dropout, vars_trainable=vars_trainable,
            summary_labels=summary_labels, l2_regularization=l2_regularization, name=name,
            input_spec=input_spec, **kwargs
        )<|MERGE_RESOLUTION|>--- conflicted
+++ resolved
@@ -16,10 +16,7 @@
 import tensorflow as tf
 
 from tensorforce import TensorforceError
-<<<<<<< HEAD
 from tensorforce.core import TensorSpec, tf_function
-=======
->>>>>>> e070a362
 from tensorforce.core.layers import TransformationBase
 
 
@@ -55,14 +52,9 @@
     """
 
     def __init__(
-<<<<<<< HEAD
-        self, cell, size, return_final_state=True, bias=False, activation=None, dropout=0.0,
+        self, cell, size, return_final_state=True, bias=True, activation='tanh', dropout=0.0,
         vars_trainable=True, summary_labels=None, l2_regularization=None, name=None,
         input_spec=None, **kwargs
-=======
-        self, name, cell, size, return_final_state=True, bias=True, activation='tanh', dropout=0.0,
-        is_trainable=True, input_spec=None, summary_labels=None, l2_regularization=None, **kwargs
->>>>>>> e070a362
     ):
         super().__init__(
             size=size, bias=bias, activation=activation, dropout=dropout,
