--- conflicted
+++ resolved
@@ -172,12 +172,8 @@
     return x
 
 
-<<<<<<< HEAD
-def conv2d(x, size, window=3, stride=1, padding='SAME', bias=False, activation='relu', l2_regularization=0.0,
-=======
-def conv2d(x, size, window=3, stride=1, bias=False, activation='relu', l2_regularization=0.0,
->>>>>>> 72f0c141
-           summary_level=0):
+def conv2d(x, size, window=3, stride=1, padding='SAME', bias=False, activation='relu',
+           l2_regularization=0.0, summary_level=0):
     """A 2d convolutional layer.
 
     Args:
