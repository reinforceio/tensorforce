# Copyright 2018 Tensorforce Team. All Rights Reserved.
#
# Licensed under the Apache License, Version 2.0 (the "License");
# you may not use this file except in compliance with the License.
# You may obtain a copy of the License at
#
#     http://www.apache.org/licenses/LICENSE-2.0
#
# Unless required by applicable law or agreed to in writing, software
# distributed under the License is distributed on an "AS IS" BASIS,
# WITHOUT WARRANTIES OR CONDITIONS OF ANY KIND, either express or implied.
# See the License for the specific language governing permissions and
# limitations under the License.
# ==============================================================================

import tensorflow as tf

from tensorforce import util
from tensorforce.core import parameter_modules, tf_function
from tensorforce.core.objectives import Objective


class PolicyGradient(Objective):
    """
    Policy gradient objective, which maximizes the log-likelihood or likelihood-ratio scaled by the
    target reward value (specification key: `policy_gradient`).

    Args:
        name (string): Module name
            (<span style="color:#0000C0"><b>internal use</b></span>).
        ratio_based (bool): Whether to scale the likelihood-ratio instead of the log-likelihood
            (<span style="color:#00C000"><b>default</b></span>: false).
        clipping_value (parameter, float >= 0.0): Clipping threshold for the maximized value
            (<span style="color:#00C000"><b>default</b></span>: no clipping).
        early_reduce (bool): Whether to compute objective for reduced likelihoods instead of per
            likelihood (<span style="color:#00C000"><b>default</b></span>: true).
        summary_labels ('all' | iter[string]): Labels of summaries to record
            (<span style="color:#00C000"><b>default</b></span>: inherit value of parent module).
        name (string): <span style="color:#0000C0"><b>internal use</b></span>.
    """

    def __init__(
<<<<<<< HEAD
        self, ratio_based=False, clipping_value=0.0, early_reduce=False, summary_labels=None,
        name=None
=======
        self, name, ratio_based=False, clipping_value=0.0, early_reduce=True,
        summary_labels=None
>>>>>>> 1655f4ab
    ):
        super().__init__(summary_labels=summary_labels, name=name)

        self.ratio_based = ratio_based

        clipping_value = 0.0 if clipping_value is None else clipping_value
        self.clipping_value = self.add_module(
            name='clipping_value', module=clipping_value, modules=parameter_modules, dtype='float',
            min_value=0.0
        )

        self.early_reduce = early_reduce

    def input_signature(self, function):
        if function == 'reference':
            return [
                util.to_tensor_spec(value_spec=self.parent.states_spec, batched=True),
                util.to_tensor_spec(value_spec=self.parent.internals_spec, batched=True),
                util.to_tensor_spec(value_spec=self.parent.auxiliaries_spec, batched=True),
                util.to_tensor_spec(value_spec=self.parent.actions_spec, batched=True)
            ]

        else:
            return super().input_signature(function=function)

    @tf_function(num_args=7)
    def loss_per_instance(
        self, states, horizons, internals, auxiliaries, actions, reward, reference
    ):
        assert self.ratio_based or reference is None

        log_probability = policy.log_probability(
            states=states, horizons=horizons, internals=internals, auxiliaries=auxiliaries,
            actions=actions, reduced=self.early_reduce, return_per_action=False
        )

        zero = tf.constant(value=0.0, dtype=util.tf_dtype(dtype='float'))
        one = tf.constant(value=1.0, dtype=util.tf_dtype(dtype='float'))

        clipping_value = self.clipping_value.value()

        if self.ratio_based:
            if reference is None:
                reference = log_probability
            scaling = tf.exp(x=(log_probability - tf.stop_gradient(input=reference)))
            min_value = one / (one + clipping_value)
            max_value = one + clipping_value

        else:
            scaling = log_probability
            min_value = -clipping_value
            max_value = log_probability + one

        if not self.early_reduce:
            reward = tf.expand_dims(input=reward, axis=1)

        def no_clipping():
            return scaling * reward

        def apply_clipping():
            clipped_scaling = tf.clip_by_value(
                t=scaling, clip_value_min=min_value, clip_value_max=max_value
            )
            return tf.minimum(x=(scaling * reward), y=(clipped_scaling * reward))

        skip_clipping = tf.math.equal(x=clipping_value, y=zero)
        scaled = self.cond(pred=skip_clipping, true_fn=no_clipping, false_fn=apply_clipping)

        loss = -scaled

        if not self.early_reduce:
            loss = tf.math.reduce_mean(input_tensor=loss, axis=1)

        return loss

    @tf_function(num_args=4)
    def reference(self, states, horizons, internals, auxiliaries, actions):
        reference = policy.log_probability(
            states=states, horizons=horizons, internals=internals, auxiliaries=auxiliaries,
            actions=actions, reduced=self.early_reduce, return_per_action=False
        )

        return reference

    def optimizer_arguments(self, **kwargs):
        arguments = super().optimizer_arguments()

        if self.ratio_based:

            def fn_reference(states, horizons, internals, auxiliaries, actions, reward):
                return self.reference(
                    policy=policy, states=states, horizons=horizons, internals=internals,
                    auxiliaries=auxiliaries, actions=actions
                )

            arguments['fn_reference'] = fn_reference

        return arguments<|MERGE_RESOLUTION|>--- conflicted
+++ resolved
@@ -40,13 +40,8 @@
     """
 
     def __init__(
-<<<<<<< HEAD
         self, ratio_based=False, clipping_value=0.0, early_reduce=False, summary_labels=None,
         name=None
-=======
-        self, name, ratio_based=False, clipping_value=0.0, early_reduce=True,
-        summary_labels=None
->>>>>>> 1655f4ab
     ):
         super().__init__(summary_labels=summary_labels, name=name)
 
