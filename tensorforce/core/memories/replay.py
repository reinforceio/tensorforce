# Copyright 2017 reinforce.io. All Rights Reserved.
#
# Licensed under the Apache License, Version 2.0 (the "License");
# you may not use this file except in compliance with the License.
# You may obtain a copy of the License at
#
#     http://www.apache.org/licenses/LICENSE-2.0
#
# Unless required by applicable law or agreed to in writing, software
# distributed under the License is distributed on an "AS IS" BASIS,
# WITHOUT WARRANTIES OR CONDITIONS OF ANY KIND, either express or implied.
# See the License for the specific language governing permissions and
# limitations under the License.
# ==============================================================================

from __future__ import absolute_import
from __future__ import print_function
from __future__ import division

from random import randrange
import numpy as np

from tensorforce import util
from tensorforce.core.memories import Memory


class Replay(Memory):
    """
    Replay memory to store observations and sample mini batches for training from.
    """
    def __init__(self, capacity, states_spec, actions_spec, random_sampling=False):
        super(Replay, self).__init__(capacity, states_spec, actions_spec)
        self.states = {name: np.zeros((capacity,) + tuple(state['shape']), dtype=util.np_dtype(state['type'])) for name, state in states_spec.items()}
        self.internals = None
        self.actions = {name: np.zeros((capacity,) + tuple(action['shape']), dtype=util.np_dtype(action['type'])) for name, action in actions_spec.items()}
        self.terminal = np.zeros((capacity,), dtype=util.np_dtype('bool'))
        self.reward = np.zeros((capacity,), dtype=util.np_dtype('float'))

        self.size = 0
        self.index = 0
        self.random_sampling = random_sampling

    def add_observation(self, states, internals, actions, terminal, reward):
        if self.internals is None and internals is not None:
            self.internals = [np.zeros((self.capacity,) + internal.shape, internal.dtype) for internal in internals]

        for name, state in states.items():
            self.states[name][self.index] = state
        for n, internal in enumerate(internals):
            self.internals[n][self.index] = internal
        for name, action in actions.items():
            self.actions[name][self.index] = action
        self.reward[self.index] = reward
        self.terminal[self.index] = terminal

        if self.size < self.capacity:
            self.size += 1
        self.index = (self.index + 1) % self.capacity

    def get_batch(self, batch_size, next_states=False):
        """
        Samples a batch of the specified size by selecting a random start/end point and returning
        the contained sequence or random indices depending on the field 'random_sampling'.
        
        Args:
            batch_size: The batch size
            next_states: A boolean flag indicating whether 'next_states' values should be included

        Returns: A dict containing states, actions, rewards, terminals, internal states (and next states)

        """
        if self.random_sampling:
<<<<<<< HEAD
            rand_end = (self.size - 1) if next_states else self.size
            indices = np.random.randint(rand_end, size=batch_size)
            if self.index < self.size:
                # self.index points to the head of the circular buffer
                indices = (indices + self.index) % self.capacity
=======
            if next_states:
                indices = np.random.randint(self.size - 1, size=batch_size)
            else:
                indices = np.random.randint(self.size, size=batch_size)

>>>>>>> 957466ee
            states = {name: state.take(indices, axis=0) for name, state in self.states.items()}
            internals = [internal.take(indices, axis=0) for internal in self.internals]
            actions = {name: action.take(indices, axis=0) for name, action in self.actions.items()}
            terminal = self.terminal.take(indices)
            reward = self.reward.take(indices)
            if next_states:
                indices = (indices + 1) % self.capacity
                next_states = {name: state.take(indices, axis=0) for name, state in self.states.items()}
                next_internals = [internal.take(indices, axis=0) for internal in self.internals]

        else:
<<<<<<< HEAD
            rand_start = 1 if next_states else 0
            end = (self.index - randrange(rand_start, self.size - batch_size + 1)) % self.capacity
            start = (end - batch_size) % self.capacity
=======
            if next_states:
                end = (self.index - 1 - randrange(self.size - batch_size + 1)) % self.capacity
                start = (end - batch_size) % self.capacity
            else:
                end = (self.index - randrange(self.size - batch_size + 1)) % self.capacity
                start = (end - batch_size) % self.capacity
>>>>>>> 957466ee

            if start < end:
                states = {name: state[start:end] for name, state in self.states.items()}
                internals = [internal[start:end] for internal in self.internals]
                actions = {name: action[start:end] for name, action in self.actions.items()}
                terminal = self.terminal[start:end]
                reward = self.reward[start:end]
                if next_states:
                    next_states = {name: state[start + 1: end + 1] for name, state in self.states.items()}
                    next_internals = [internal[start + 1: end + 1] for internal in self.internals]

            else:
                states = {name: np.concatenate((state[start:], state[:end])) for name, state in self.states.items()}
                internals = [np.concatenate((internal[start:], internal[:end])) for internal in self.internals]
                actions = {name: np.concatenate((action[start:], action[:end])) for name, action in self.actions.items()}
                terminal = np.concatenate((self.terminal[start:], self.terminal[:end]))
                reward = np.concatenate((self.reward[start:], self.reward[:end]))
                if next_states:
                    next_states = {name: np.concatenate((state[start + 1:], state[:end + 1])) for name, state in self.states.items()}
                    next_internals = [np.concatenate((internal[start + 1:], internal[:end + 1])) for internal in self.internals]

        batch = dict(states=states, internals=internals, actions=actions, terminal=terminal, reward=reward)
        if next_states:
            batch['next_states'] = next_states
            batch['next_internals'] = next_internals
        return batch

    def update_batch(self, loss_per_instance):
        pass

    def set_memory(self, states, internals, actions, terminal, reward):
        """
        Convenience function to set whole batches as memory content to bypass
        calling the insert function for every single experience.

        Args:
            states:
            internals:
            actions:
            terminal:
            reward:

        Returns:

        """
        self.size = len(terminal)

        if len(terminal) == self.capacity:
            # Assign directly if capacity matches size.
            for name, state in states.items():
                self.states[name] = np.asarray(state)
            self.internals = [np.asarray(internal) for internal in internals]
            for name, action in actions.items():
                self.actions[name] = np.asarray(action)
            self.terminal = np.asarray(terminal)
            self.reward = np.asarray(reward)

        else:
            # Otherwise partial assignment.
            if self.internals is None and internals is not None:
                self.internals = [np.zeros((self.capacity,) + internal.shape, internal.dtype) for internal
                                  in internals]

            for name, state in states.items():
                self.states[name][:len(state)] = state
            for n, internal in enumerate(internals):
                self.internals[n][:len(internal)] = internal
            for name, action in actions.items():
                self.actions[name][:len(action)] = action
            self.terminal[:len(terminal)] = terminal
            self.reward[:len(reward)] = reward<|MERGE_RESOLUTION|>--- conflicted
+++ resolved
@@ -70,19 +70,11 @@
 
         """
         if self.random_sampling:
-<<<<<<< HEAD
-            rand_end = (self.size - 1) if next_states else self.size
-            indices = np.random.randint(rand_end, size=batch_size)
-            if self.index < self.size:
-                # self.index points to the head of the circular buffer
-                indices = (indices + self.index) % self.capacity
-=======
             if next_states:
                 indices = np.random.randint(self.size - 1, size=batch_size)
             else:
                 indices = np.random.randint(self.size, size=batch_size)
 
->>>>>>> 957466ee
             states = {name: state.take(indices, axis=0) for name, state in self.states.items()}
             internals = [internal.take(indices, axis=0) for internal in self.internals]
             actions = {name: action.take(indices, axis=0) for name, action in self.actions.items()}
@@ -94,18 +86,12 @@
                 next_internals = [internal.take(indices, axis=0) for internal in self.internals]
 
         else:
-<<<<<<< HEAD
-            rand_start = 1 if next_states else 0
-            end = (self.index - randrange(rand_start, self.size - batch_size + 1)) % self.capacity
-            start = (end - batch_size) % self.capacity
-=======
             if next_states:
                 end = (self.index - 1 - randrange(self.size - batch_size + 1)) % self.capacity
                 start = (end - batch_size) % self.capacity
             else:
                 end = (self.index - randrange(self.size - batch_size + 1)) % self.capacity
                 start = (end - batch_size) % self.capacity
->>>>>>> 957466ee
 
             if start < end:
                 states = {name: state[start:end] for name, state in self.states.items()}
