--- conflicted
+++ resolved
@@ -30,17 +30,11 @@
 
 
 class Replay(Memory):
+
     def __init__(self, capacity, states_config, actions_config):
         super(Replay, self).__init__(capacity, states_config, actions_config)
-<<<<<<< HEAD
         self.states = {name: np.zeros((capacity,) + tuple(state.shape), dtype=util.np_dtype(state.type)) for name, state in states_config}
         self.actions = {name: np.zeros((capacity,) + tuple(action.shape), dtype=util.np_dtype('float' if action.continuous else 'int')) for name, action in actions_config}
-=======
-        self.states = {name: np.zeros((capacity,) + tuple(state.shape), dtype=util.np_dtype(state.type)) for name, state
-                       in states_config}
-        self.actions = {name: np.zeros((capacity,), dtype=util.np_dtype('float' if action.continuous else 'int')) for
-                        name, action in actions_config}
->>>>>>> 4ad49a2e
         self.rewards = np.zeros((capacity,), dtype=util.np_dtype('float'))
         self.terminals = np.zeros((capacity,), dtype=util.np_dtype('bool'))
         self.internals = None
@@ -121,4 +115,4 @@
                 self.internals = []
             for n, internal in enumerate(internals):
                 self.internals.append(np.zeros((self.capacity, ) + internal.shape,))
-                self.internals[n][:len(internal)] = np.asarray(internal)
+                self.internals[n][:len(internal)] = np.asarray(internal)