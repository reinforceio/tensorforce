--- conflicted
+++ resolved
@@ -62,15 +62,9 @@
 
     # Network first
     def __init__(
-<<<<<<< HEAD
-        self, network='auto', *, distributions=None, temperature=0.0, infer_state_value=False,
-        device=None, summary_labels=None, l2_regularization=None, name=None, states_spec=None,
-        auxiliaries_spec=None, internals_spec=None, actions_spec=None
-=======
-        self, name, network='auto', distributions=None, temperature=0.0, use_beta_distribution=True,
+        self, network='auto', *, distributions=None, temperature=0.0, use_beta_distribution=True,
         infer_state_value=False, device=None, summary_labels=None, l2_regularization=None,
-        states_spec=None, actions_spec=None
->>>>>>> 4c9d6d34
+        name=None, states_spec=None, auxiliaries_spec=None, internals_spec=None, actions_spec=None
     ):
         super().__init__(
             temperature=temperature, device=device, summary_labels=summary_labels,
@@ -96,16 +90,11 @@
             elif spec.type == 'int':
                 assert spec.num_values is not None
                 default_module = 'categorical'
-<<<<<<< HEAD
             elif spec.type == 'float':
-                default_module = 'gaussian' if spec.min_value is None else 'beta'
-=======
-            elif spec['type'] == 'float':
-                if use_beta_distribution and 'min_value' in spec:
+                if use_beta_distribution and spec.min_value is not None:
                     default_module = 'beta'
                 else:
                     default_module = 'gaussian'
->>>>>>> 4c9d6d34
 
             if distributions is None:
                 module = None
