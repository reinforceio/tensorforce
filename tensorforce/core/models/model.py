# Copyright 2018 Tensorforce Team. All Rights Reserved.
#
# Licensed under the Apache License, Version 2.0 (the "License");
# you may not use this file except in compliance with the License.
# You may obtain a copy of the License at
#
#     http://www.apache.org/licenses/LICENSE-2.0
#
# Unless required by applicable law or agreed to in writing, software
# distributed under the License is distributed on an "AS IS" BASIS,
# WITHOUT WARRANTIES OR CONDITIONS OF ANY KIND, either express or implied.
# See the License for the specific language governing permissions and
# limitations under the License.
# ==============================================================================

from collections import OrderedDict
from copy import deepcopy
import os

import h5py
import numpy as np
import tensorflow as tf

from tensorforce import TensorforceError, util
from tensorforce.core import Module, parameter_modules, tf_function
from tensorforce.core.networks import Preprocessor


class Model(Module):

    def __init__(
        self,
        # Model
        name, device, parallel_interactions, buffer_observe, seed, execution, saver, summarizer,
        config, states, internals, actions, preprocessing, exploration, variable_noise,
        l2_regularization
    ):
        if summarizer is None or summarizer.get('directory') is None:
            summary_labels = None
        else:
            summary_labels = summarizer.get('labels', ('graph',))

        super().__init__(
            name=name, is_root=True, device=device, summary_labels=summary_labels,
            l2_regularization=l2_regularization
        )

        # Parallel interactions
        assert isinstance(parallel_interactions, int) and parallel_interactions >= 1
        self.parallel_interactions = parallel_interactions

        # Buffer observe
        assert isinstance(buffer_observe, int) and buffer_observe >= 1
        self.buffer_observe = buffer_observe

        # Seed
        self.seed = seed

        # Execution
        self.execution = dict() if execution is None else execution
        if 'session_config' in self.execution:
            session = self.execution['session_config']
            if 'cluster_def' in session:
                session['cluster_def'] = tf.train.ClusterDef(job=[
                    tf.train.JobDef(name=name, tasks=[
                        tf.train.JobDef.TasksEntry(key=key, value=value)
                        for key, value in tasks.items()
                    ]) for name, tasks in session['cluster_def'].items()
                ])
            if 'device_count' in session:
                session['device_count'] = [
                    tf.compat.v1.ConfigProto.DeviceCountEntry(key=value)
                    for key, value in session['device_count'].items()
                ]
            if 'experimental' in session:
                session['experimental'] = tf.compat.v1.ConfigProto.Experimental(
                    **session['experimental']
                )
            if 'gpu_options' in session:
                if 'experimental' in session['gpu_options']:
                    session['gpu_options']['experimental'] = tf.compat.v1.GPUOptions.Experimental(
                        **session['gpu_options']['experimental']
                    )
                session['gpu_options'] = tf.compat.v1.GPUOptions(**session['gpu_options'])
            if 'graph_options' in session:
                if 'optimizer_options' in session['graph_options']:
                    session['graph_options']['optimizer_options'] = tf.compat.v1.OptimizerOptions(
                        **session['graph_options']['optimizer_options']
                    )
                session['graph_options'] = tf.compat.v1.GraphOptions(**session['graph_options'])
            self.execution['session_config'] = tf.compat.v1.ConfigProto(**session)

        # Saver
        if saver is None:
            self.saver_spec = None
        elif not all(
            key in ('directory', 'filename', 'frequency', 'load', 'max-checkpoints')
            for key in saver
        ):
            raise TensorforceError.value(
                name='agent', argument='saver', value=list(saver),
                hint='not from {directory,filename,frequency,load,max-checkpoints}'
            )
        elif saver.get('directory') is None:
            self.saver_spec = None
        else:
            self.saver_spec = dict(saver)

        # Summarizer
        if summarizer is None:
            self.summarizer_spec = None
        elif not all(
            key in ('custom', 'directory', 'flush', 'frequency', 'labels', 'max-summaries')
            for key in summarizer
        ):
            raise TensorforceError.value(
                name='agent', argument='summarizer', value=list(summarizer),
                hint='not from {custom,directory,flush,frequency,labels,max-summaries}'
            )
        elif summarizer.get('directory') is None:
            self.summarizer_spec = None
        else:
            self.summarizer_spec = dict(summarizer)

        self.config = None if config is None else dict(config)

        # States/internals/actions specifications
        self.states_spec = OrderedDict(states)
        self.internals_spec = OrderedDict() if internals is None else OrderedDict(internals)
        self.internals_init = OrderedDict()
        for name in self.internals_spec:
            self.internals_init[name] = None
            if name in self.states_spec:
                raise TensorforceError.collision(
                    name='name', value=name, group1='states', group2='internals'
                )
        self.actions_spec = OrderedDict(actions)
        for name in self.actions_spec:
            if name in self.states_spec:
                raise TensorforceError.collision(
                    name='name', value=name, group1='states', group2='actions'
                )
            if name in self.internals_spec:
                raise TensorforceError.collision(
                    name='name', value=name, group1='actions', group2='internals'
                )
        self.auxiliaries_spec = OrderedDict()
        for name, spec in self.actions_spec.items():
            if spec['type'] == 'int':
                name = name + '_mask'
                if name in self.states_spec:
                    raise TensorforceError.collision(
                        name='name', value=name, group1='states', group2='action-masks'
                    )
                if name in self.internals_spec:
                    raise TensorforceError.collision(
                        name='name', value=name, group1='internals', group2='action-masks'
                    )
                if name in self.actions_spec:
                    raise TensorforceError.collision(
                        name='name', value=name, group1='actions', group2='action-masks'
                    )
                self.auxiliaries_spec[name] = dict(
                    type='bool', shape=(spec['shape'] + (spec['num_values'],))
                )

        # Preprocessing
        self.preprocessing = OrderedDict()
        self.unprocessed_state_spec = dict()
        for name, spec in self.states_spec.items():
            if preprocessing is None:
                layers = None
            elif name in preprocessing:
                layers = preprocessing[name]
            elif spec['type'] in preprocessing:
                layers = preprocessing[spec['type']]
            else:
                layers = None
            if layers is not None:
                self.unprocessed_state_spec[name] = spec
                self.preprocessing[name] = self.add_module(
<<<<<<< HEAD
                    name=(name + '_preprocessing'), module=Preprocessor, input_spec=spec,
                    layers=layers
=======
                    name=(name + '-preprocessing'), module=Preprocessor, is_trainable=False,
                    input_spec=spec, layers=layers
>>>>>>> 1655f4ab
                )
                self.states_spec[name] = self.preprocessing[name].get_output_spec()
        if preprocessing is not None and 'reward' in preprocessing:
            reward_spec = dict(type='float', shape=())
            self.preprocessing['reward'] = self.add_module(
<<<<<<< HEAD
                name='reward_preprocessing', module=Preprocessor, input_spec=reward_spec,
                layers=preprocessing['reward']
=======
                name=('reward-preprocessing'), module=Preprocessor, is_trainable=False,
                input_spec=reward_spec, layers=preprocessing['reward']
>>>>>>> 1655f4ab
            )
            if self.preprocessing['reward'].get_output_spec() != reward_spec:
                raise TensorforceError.mismatch(
                    name='preprocessing', argument='reward output spec',
                    value1=self.preprocessing['reward'].get_output_spec(), value2=reward_spec
                )

        self.values_spec = OrderedDict(
            states=self.states_spec, internals=self.internals_spec,
            auxiliaries=self.auxiliaries_spec, actions=self.actions_spec,
            terminal=dict(type='long', shape=()), reward=dict(type='float', shape=())
        )

        # Exploration
        exploration = 0.0 if exploration is None else exploration
        if isinstance(exploration, dict) and \
                all(name in self.actions_spec for name in exploration):
            # Different exploration per action
            self.exploration = OrderedDict()
            for name in self.actions_spec:
                if name in exploration:
                    if self.actions_spec[name]['type'] in ('bool', 'int'):
                        self.exploration[name] = self.add_module(
                            name=(name + '_exploration'), module=exploration[name],
                            modules=parameter_modules, is_trainable=False, dtype='float',
                            min_value=0.0, max_value=1.0
                        )
                    else:
                        self.exploration[name] = self.add_module(
                            name=(name + '_exploration'), module=exploration[name],
                            modules=parameter_modules, is_trainable=False, dtype='float',
                            min_value=0.0
                        )
        else:
            # Same exploration for all actions
            self.exploration = self.add_module(
                name='exploration', module=exploration, modules=parameter_modules,
                is_trainable=False, dtype='float', min_value=0.0
            )

        # Variable noise
        assert variable_noise is None or isinstance(variable_noise, dict) or variable_noise >= 0.0
        variable_noise = 0.0 if variable_noise is None else variable_noise
        self.variable_noise = self.add_module(
            name='variable_noise', module=variable_noise, modules=parameter_modules,
            is_trainable=False, dtype='float', min_value=0.0
        )

        # Register global tensors
        self.register_global_tensor(
            name='independent', spec=dict(type='bool', shape=()), batched=False
        )
        self.register_global_tensor(
            name='deterministic', spec=dict(type='bool', shape=()), batched=False
        )

    def input_signature(self, function):
        if function == 'core_act':
            return [
                util.to_tensor_spec(value_spec=self.states_spec, batched=True),
                util.to_tensor_spec(value_spec=self.internals_spec, batched=True),
                util.to_tensor_spec(value_spec=self.auxiliaries_spec, batched=True)
            ]

        elif function == 'core_observe':
            return [
                util.to_tensor_spec(value_spec=self.states_spec, batched=True),
                util.to_tensor_spec(value_spec=self.internals_spec, batched=True),
                util.to_tensor_spec(value_spec=self.auxiliaries_spec, batched=True),
                util.to_tensor_spec(value_spec=self.actions_spec, batched=True),
                util.to_tensor_spec(value_spec=dict(type='long', shape=()), batched=True),
                util.to_tensor_spec(value_spec=dict(type='float', shape=()), batched=True)
            ]

        elif function == 'regularize':
            return [
                util.to_tensor_spec(value_spec=self.states_spec, batched=True),
                util.to_tensor_spec(value_spec=dict(type='long', shape=(2,)), batched=True),
                util.to_tensor_spec(value_spec=self.internals_spec, batched=True),
                util.to_tensor_spec(value_spec=self.auxiliaries_spec, batched=True)
            ]

        else:
            return super().input_signature(function=function)

    def initialize(self):
        """
        Sets up the TensorFlow model graph, starts the servers (distributed mode), creates summarizers
        and savers, initializes (and enters) the TensorFlow session.
        """
        tf.compat.v1.reset_default_graph()

        # Create/get our graph, setup local model/global model links, set scope and device.
        graph_default_context = self.setup_graph()

        # Start a tf Server (in case of distributed setup). Only start once.
        # if self.execution_type == "distributed" and self.server is None and self.is_local_model:
        # if self.execution_spec is None or self.execution_type == 'local' or not self.is_local_model:
        if True:
            self.server = None
        else:
            # Creates and stores a tf server (and optionally joins it if we are a parameter-server).
            # Only relevant, if we are running in distributed mode.
            self.server = tf.compat.v1.train.Server(
                server_or_cluster_def=self.distributed_spec["cluster_spec"],
                job_name=self.distributed_spec["job"],
                task_index=self.distributed_spec["task_index"],
                protocol=self.distributed_spec.get("protocol"),
                config=self.distributed_spec.get("session_config"),
                start=True
            )
            if self.distributed_spec["job"] == "ps":
                self.server.join()
                # This is unreachable?
                quit()

        super().initialize()

        # If we are a global model -> return here.
        # Saving, syncing, finalizing graph, session is done by local replica model.
        # if self.execution_spec is not None and self.execution_type == "distributed" and not self.is_local_model:
        #     return

        # Saver/Summary -> Scaffold.
        # Creates the tf.compat.v1.train.Saver object and stores it in self.saver.
        # if self.execution_spec is None or self.execution_type == "single":
        # if True:
        #     saved_variables = self.get_variables(only_saved=True)
        # else:
        #     saved_variables = self.global_model.get_variables(only_saved=True)

        # global_variables += [self.global_episode, self.global_timestep]

        # for c in self.get_savable_components():
        #     c.register_saver_ops()

        # TensorFlow saver object
        # TODO potentially make other options configurable via saver spec.

        # possibility to turn off?
        if self.saver_spec is None:
            max_to_keep = 5
        else:
            max_to_keep = self.saver_spec.get('max-checkpoints', 5)
        self.saver = tf.compat.v1.train.Saver(
            var_list=self.saved_variables,  # should be given?
            reshape=False,
            sharded=False,
            max_to_keep=max_to_keep,
            keep_checkpoint_every_n_hours=10000.0,
            name=None,
            restore_sequentially=False,
            saver_def=None,
            builder=None,
            defer_build=False,
            allow_empty=False,
            write_version=tf.compat.v1.train.SaverDef.V2,
            pad_step_number=False,
            save_relative_paths=False,
            filename=None
        )

        self.setup_scaffold()

        # Create necessary hooks for the upcoming session.
        hooks = self.setup_hooks()

        # We are done constructing: Finalize our graph, create and enter the session.
        self.setup_session(self.server, hooks, graph_default_context)

        if self.saver_directory is not None:
            self.save(
                directory=self.saver_directory, filename=self.saver_filename, format='tensorflow',
                append='timesteps', no_act_pb=True
            )

    def setup_graph(self):
        """
        Creates our Graph and figures out, which shared/global model to hook up to.
        If we are in a global-model's setup procedure, we do not create
        a new graph (return None as the context). We will instead use the already existing local replica graph
        of the model.

        Returns: None or the graph's as_default()-context.
        """
        graph_default_context = None

        # Single (non-distributed) mode.
        # if self.execution_spec is None or self.execution_type == 'single':
        if True:
            self.graph = tf.Graph()
            graph_default_context = self.graph.as_default()
            graph_default_context.__enter__()
            self.global_model = None

        # Distributed tf
        elif self.execution_type == 'distributed':
            # Parameter-server -> Do not build any graph.
            if self.distributed_spec["job"] == "ps":
                return None

            # worker -> construct the global (main) model; the one hosted on the ps,
            elif self.distributed_spec["job"] == "worker":
                # The local replica model.
                if self.is_local_model:
                    graph = tf.Graph()
                    graph_default_context = graph.as_default()
                    graph_default_context.__enter__()

                    # Now that the graph is created and entered -> deepcopoy ourselves and setup global model first,
                    # then continue.
                    self.global_model = deepcopy(self)
                    # Switch on global construction/setup-mode for the pass to setup().
                    self.global_model.is_local_model = False
                    self.global_model.setup()

                    self.graph = graph

                    # self.as_local_model() for all optimizers:
                    # self.optimizer_spec = dict(
                    #     type='global_optimizer',
                    #     optimizer=self.optimizer_spec
                    # )

                    self.scope += '-worker' + str(self.distributed_spec["task_index"])
                # The global_model (whose Variables are hosted by the ps).
                else:
                    self.graph = tf.get_default_graph()  # lives in the same graph as local model
                    self.global_model = None
                    self.device = tf.compat.v1.train.replica_device_setter(
                        # Place its Variables on the parameter server(s) (round robin).
                        #ps_device="/job:ps",  # default
                        # Train-ops for the global_model are hosted locally (on this worker's node).
                        worker_device=self.device,
                        cluster=self.distributed_spec["cluster_spec"]
                    )
            else:
                raise TensorforceError("Unsupported job type: {}!".format(self.distributed_spec["job"]))
        else:
            raise TensorforceError("Unsupported distributed type: {}!".format(self.distributed_spec["type"]))

        if self.seed is not None:
            tf.random.set_seed(seed=self.seed)

        return graph_default_context

    def setup_scaffold(self):
        """
        Creates the tf.compat.v1.train.Scaffold object and assigns it to self.scaffold.
        Other fields of the Scaffold are generated automatically.
        """
        # if self.execution_spec is None or self.execution_type == "single":
        if True:
            # global_variables += [self.global_episode, self.global_timestep]
            init_op = tf.compat.v1.variables_initializer(var_list=tf.compat.v1.global_variables())
            if self.summarizer_spec is not None:
                init_op = tf.group(init_op, self.summarizer_init)
            if self.graph_summary is None:
                ready_op = tf.compat.v1.report_uninitialized_variables(var_list=self.variables)
                ready_for_local_init_op = None
                local_init_op = None
            else:
                ready_op = None
                ready_for_local_init_op = tf.compat.v1.report_uninitialized_variables(
                    var_list=self.variables
                )
                local_init_op = self.graph_summary

        else:
            # Global and local variable initializers.
            global_variables = self.global_model.variables
            # global_variables += [self.global_episode, self.global_timestep]
            local_variables = self.variables
            init_op = tf.compat.v1.variables_initializer(var_list=global_variables)
            if self.summarizer_spec is not None:
                init_op = tf.group(init_op, self.summarizer_init)
            ready_op = tf.compat.v1.report_uninitialized_variables(
                var_list=(global_variables + local_variables)
            )
            ready_for_local_init_op = tf.compat.v1.report_uninitialized_variables(
                var_list=global_variables
            )
            if self.graph_summary is None:
                local_init_op = tf.group(
                    tf.compat.v1.variables_initializer(var_list=local_variables),
                    # Synchronize values of trainable variables.
                    *(tf.assign(ref=local_var, value=global_var) for local_var, global_var in zip(
                        self.trainable_variables, self.global_model.trainable_variables
                    ))
                )
            else:
                local_init_op = tf.group(
                    tf.compat.v1.variables_initializer(var_list=local_variables),
                    self.graph_summary,
                    # Synchronize values of trainable variables.
                    *(tf.assign(ref=local_var, value=global_var) for local_var, global_var in zip(
                        self.trainable_variables, self.global_model.trainable_variables
                    ))
                )

        def init_fn(scaffold, session):
            if self.saver_spec is not None and self.saver_spec.get('load', True):
                directory = self.saver_spec['directory']
                load = self.saver_spec.get('load')
                if isinstance(load, str):
                    save_path = os.path.join(directory, load)
                else:
                    save_path = tf.compat.v1.train.latest_checkpoint(
                        checkpoint_dir=directory, latest_filename=None
                    )
                if save_path is not None:
                    # global vs local model restored correctly?
                    scaffold.saver.restore(sess=session, save_path=save_path)
                    session.run(fetches=util.join_scopes(self.name + '.reset', 'timestep-output:0'))

        # TensorFlow scaffold object
        # TODO explain what it does.
        self.scaffold = tf.compat.v1.train.Scaffold(
            init_op=init_op,
            init_feed_dict=None,
            init_fn=init_fn,
            ready_op=ready_op,
            ready_for_local_init_op=ready_for_local_init_op,
            local_init_op=local_init_op,
            summary_op=None,
            saver=self.saver,
            copy_from_scaffold=None
        )

    def setup_hooks(self):
        """
        Creates and returns a list of hooks to use in a session. Populates self.saver_directory.

        Returns: List of hooks to use in a session.
        """
        hooks = list()

        # Checkpoint saver hook
        if self.saver_spec is not None:  # and (self.execution_type == 'single' or self.distributed_spec['task_index'] == 0):
            self.saver_directory = self.saver_spec['directory']
            self.saver_filename = self.saver_spec.get('filename', self.name)
            frequency = self.saver_spec.get('frequency', 600)
            if frequency is not None:
                hooks.append(tf.compat.v1.train.CheckpointSaverHook(
                    checkpoint_dir=self.saver_directory, save_secs=frequency, save_steps=None,
                    saver=None,  # None since given via 'scaffold' argument.
                    checkpoint_basename=self.saver_filename, scaffold=self.scaffold, listeners=None
                ))
        else:
            self.saver_directory = None
            self.saver_filename = self.name

        # Stop at step hook
        # hooks.append(tf.compat.v1.train.StopAtStepHook(
        #     num_steps=???,  # This makes more sense, if load and continue training.
        #     last_step=None  # Either one or the other has to be set.
        # ))

        # # Step counter hook
        # hooks.append(tf.compat.v1.train.StepCounterHook(
        #     every_n_steps=counter_config.get('steps', 100),  # Either one or the other has to be set.
        #     every_n_secs=counter_config.get('secs'),  # Either one or the other has to be set.
        #     output_dir=None,  # None since given via 'summary_writer' argument.
        #     summary_writer=summary_writer
        # ))

        # Other available hooks:
        # tf.compat.v1.train.FinalOpsHook(final_ops, final_ops_feed_dict=None)
        # tf.compat.v1.train.GlobalStepWaiterHook(wait_until_step)
        # tf.compat.v1.train.LoggingTensorHook(tensors, every_n_iter=None, every_n_secs=None)
        # tf.compat.v1.train.NanTensorHook(loss_tensor, fail_on_nan_loss=True)
        # tf.compat.v1.train.ProfilerHook(save_steps=None, save_secs=None, output_dir='', show_dataflow=True, show_memory=False)

        return hooks

    def setup_session(self, server, hooks, graph_default_context):
        """
        Creates and then enters the session for this model (finalizes the graph).

        Args:
            server (tf.compat.v1.train.Server): The tf.compat.v1.train.Server object to connect to (None for single execution).
            hooks (list): A list of (saver, summary, etc..) hooks to be passed to the session.
            graph_default_context: The graph as_default() context that we are currently in.
        """
        # if self.execution_spec is not None and self.execution_type == "distributed":
        if False:
            # if self.distributed_spec['task_index'] == 0:
            # TensorFlow chief session creator object
            session_creator = tf.compat.v1.train.ChiefSessionCreator(
                scaffold=self.scaffold,
                master=server.target,
                config=self.execution.get('session_config'),
                checkpoint_dir=None,
                checkpoint_filename_with_path=None
            )
            # else:
            #     # TensorFlow worker session creator object
            #     session_creator = tf.compat.v1.train.WorkerSessionCreator(
            #         scaffold=self.scaffold,
            #         master=server.target,
            #         config=self.execution_spec.get('session_config'),
            #     )

            # TensorFlow monitored session object
            self.monitored_session = tf.compat.v1.train.MonitoredSession(
                session_creator=session_creator,
                hooks=hooks,
                stop_grace_period_secs=120  # Default value.
            )
            # from tensorflow.python.debug import DumpingDebugWrapperSession
            # self.monitored_session = DumpingDebugWrapperSession(self.monitored_session, self.tf_session_dump_dir)

        else:
            # TensorFlow non-distributed monitored session object
            self.monitored_session = tf.compat.v1.train.SingularMonitoredSession(
                hooks=hooks,
                scaffold=self.scaffold,
                master='',  # Default value.
                config=self.execution.get('session_config'),
                checkpoint_dir=None
            )

        if graph_default_context:
            graph_default_context.__exit__(None, None, None)
        self.graph.finalize()

        # enter the session to be ready for acting/learning
        self.monitored_session.__enter__()
        self.session = self.monitored_session._tf_sess()

    def close(self):
        if self.summarizer_spec is not None:
            self.monitored_session.run(fetches=self.summarizer_close)
        if self.saver_directory is not None:
            self.save(
                directory=self.saver_directory, filename=self.saver_filename, format='tensorflow',
                append='timesteps', no_act_pb=True
            )
        self.monitored_session.__exit__(None, None, None)
        tf.compat.v1.reset_default_graph()

    def tf_initialize(self):
        super().tf_initialize()

        # States
        self.states_input = OrderedDict()
        for name, state_spec in self.states_spec.items():
            state_spec = self.unprocessed_state_spec.get(name, state_spec)
            self.states_input[name] = self.add_placeholder(
                name=name, dtype=state_spec['type'], shape=state_spec['shape'], batched=True
            )

        # Internals
        self.internals_input = OrderedDict()
        for name, internal_spec in self.internals_spec.items():
            self.internals_input[name] = self.add_placeholder(
                name=name, dtype=internal_spec['type'], shape=internal_spec['shape'], batched=True
            )

        # Auxiliaries
        self.auxiliaries_input = OrderedDict()
        # Categorical action masks
        for name, action_spec in self.actions_spec.items():
            if action_spec['type'] == 'int':
                name = name + '_mask'
                shape = action_spec['shape'] + (action_spec['num_values'],)
                # default = tf.constant(
                #     value=True, dtype=util.tf_dtype(dtype='bool'), shape=((1,) + shape)
                # )
                if util.tf_dtype(dtype='long') in (tf.int32, tf.int64):
                    batch_size = tf.shape(
                        input=next(iter(self.states_input.values())),
                        out_type=util.tf_dtype(dtype='long')
                    )[:1]
                else:
                    batch_size = tf.dtypes.cast(
                        x=tf.shape(input=next(iter(self.states_input.values())))[:1],
                        dtype=util.tf_dtype(dtype='long')
                    )
                tf_shape = tf.constant(
                    value=(action_spec['shape'] + (action_spec['num_values'],)),
                    dtype=util.tf_dtype(dtype='long')
                )
                tf_shape = tf.concat(values=(batch_size, tf_shape), axis=0)
                default = tf.ones(shape=((1,) + shape), dtype=util.tf_dtype(dtype='bool'))
                self.auxiliaries_input[name] = self.add_placeholder(
                    name=name, dtype='bool', shape=shape, batched=True, default=default
                )

        # Terminal  (default: False?)
        self.terminal_input = self.add_placeholder(
            name='terminal', dtype='long', shape=(), batched=True
        )

        # Reward  (default: 0.0?)
        self.reward_input = self.add_placeholder(
            name='reward', dtype='float', shape=(), batched=True
        )

        # Deterministic flag
        self.deterministic_input = self.add_placeholder(
            name='deterministic', dtype='bool', shape=(), batched=False,
            default=tf.constant(value=True, dtype=util.tf_dtype(dtype='bool'))
        )

        # Parallel index
        self.parallel_input = self.add_placeholder(
            name='parallel', dtype='long', shape=(), batched=True,
            default=tf.constant(value=0, dtype=util.tf_dtype(dtype='long'), shape=(1,))
        )

        # Parallel timestep counter
        self.parallel_timestep = self.add_variable(
            name='parallel-timestep', dtype='long', shape=(self.parallel_interactions,),
            initializer='zeros', is_trainable=False
        )

        # Parallel episode counter
        self.parallel_episode = self.add_variable(
            name='parallel-episode', dtype='long', shape=(self.parallel_interactions,),
            initializer='zeros', is_trainable=False
        )

        # Episode reward
        self.episode_reward = self.add_variable(
            name='episode-reward', dtype='float', shape=(self.parallel_interactions,),
            initializer='zeros', is_trainable=False
        )

        # States buffer variable
        self.states_buffer = OrderedDict()
        for name, spec in self.states_spec.items():
            self.states_buffer[name] = self.add_variable(
                name=(name + '-buffer'), dtype=spec['type'],
                shape=((self.parallel_interactions, self.buffer_observe) + spec['shape']),
                is_trainable=False, is_saved=False
            )

        # Internals buffer variable
        self.internals_buffer = OrderedDict()
        for name, spec in self.internals_spec.items():
            shape = ((self.parallel_interactions, self.buffer_observe + 1) + spec['shape'])
            initializer = np.zeros(shape=shape, dtype=util.np_dtype(dtype=spec['type']))
            initializer[:, 0] = self.internals_init[name]
            self.internals_buffer[name] = self.add_variable(
                name=(name + '-buffer'), dtype=spec['type'], shape=shape, is_trainable=False,
                initializer=initializer, is_saved=False
            )

        # Auxiliaries buffer variable
        self.auxiliaries_buffer = OrderedDict()
        for name, spec in self.auxiliaries_spec.items():
            self.auxiliaries_buffer[name] = self.add_variable(
                name=(name + '-buffer'), dtype=spec['type'],
                shape=((self.parallel_interactions, self.buffer_observe) + spec['shape']),
                is_trainable=False, is_saved=False
            )

        # Actions buffer variable
        self.actions_buffer = OrderedDict()
        for name, spec in self.actions_spec.items():
            self.actions_buffer[name] = self.add_variable(
                name=(name + '-buffer'), dtype=spec['type'],
                shape=((self.parallel_interactions, self.buffer_observe) + spec['shape']),
                is_trainable=False, is_saved=False
            )

        # Buffer index
        self.buffer_index = self.add_variable(
            name='buffer-index', dtype='long', shape=(self.parallel_interactions,),
            initializer='zeros', is_trainable=False, is_saved=False
        )

    def api_reset(self):
        assignment = self.buffer_index.assign(
            value=tf.zeros(shape=(self.parallel_interactions,), dtype=util.tf_dtype(dtype='long')),
            read_value=False
        )

        # TODO: Synchronization initial sync?

        with tf.control_dependencies(control_inputs=(assignment,)):
            timestep = util.identity_operation(
                x=self.global_tensor(name='timestep'), operation_name='timestep-output'
            )
            episode = util.identity_operation(
                x=self.global_tensor(name='episode'), operation_name='episode-output'
            )
            update = util.identity_operation(
                x=self.global_tensor(name='update'), operation_name='update-output'
            )

        return timestep, episode, update

    def api_independent_act(self):
        # Inputs
        states = OrderedDict(self.states_input)
        internals = OrderedDict(self.internals_input)
        auxiliaries = OrderedDict(self.auxiliaries_input)

        true = tf.constant(value=True, dtype=util.tf_dtype(dtype='bool'))
        zero_float = tf.constant(value=0.0, dtype=util.tf_dtype(dtype='float'))

        batch_size = tf.shape(
            input=next(iter(states.values())), out_type=util.tf_dtype(dtype='long')
        )[:1]

        # Set global tensors
        self.set_global_tensor(
            name='independent', tensor=tf.constant(value=True, dtype=util.tf_dtype(dtype='bool'))
        )
        self.set_global_tensor(
            name='deterministic', tensor=tf.constant(value=True, dtype=util.tf_dtype(dtype='bool'))
        )

        one = tf.constant(value=1, dtype=util.tf_dtype(dtype='long'))

        # Preprocessing states
        if any(name in self.preprocessing for name in self.states_spec):
            for name in self.states_spec:
                if name in self.preprocessing:
                    states[name] = self.preprocessing[name].apply(x=states[name])
            dependencies = util.flatten(xs=states)
        else:
            dependencies = ()

        # Variable noise
        variables = self.trainable_variables
        variable_noise = self.variable_noise.final_value()
        if len(variables) > 0 and variable_noise > 0.0:
            variable_noise = tf.constant(
                value=variable_noise, dtype=util.tf_dtype(dtype=self.variable_noise.dtype)
            )
            with tf.control_dependencies(control_inputs=dependencies):
                dependencies = list()
                variable_noise_tensors = list()
                for variable in variables:
                    if variable.dtype == util.tf_dtype(dtype='float'):
                        noise = tf.random.normal(
                            shape=util.shape(variable), mean=0.0, stddev=variable_noise,
                            dtype=util.tf_dtype(dtype='float')
                        )
                    else:
                        noise = tf.random.normal(
                            shape=util.shape(variable), mean=0.0,
                            stddev=tf.dtypes.cast(x=variable_noise, dtype=variable.dtype),
                            dtype=variable.dtype
                        )
                    variable_noise_tensors.append(noise)
                    dependencies.append(variable.assign_add(delta=noise, read_value=False))
        else:
            variable_noise = None

        # Core act: retrieve actions and internals
        with tf.control_dependencies(control_inputs=dependencies):
            actions, internals = self.core_act(
                states=states, internals=internals, auxiliaries=auxiliaries
            )
            dependencies = util.flatten(xs=actions) + util.flatten(xs=internals)

        # Exploration
        if not isinstance(self.exploration, dict):
            exploration = self.exploration.final_value()
            if exploration > 0.0:
                exploration = tf.constant(
                    value=exploration, dtype=util.tf_dtype(dtype=self.exploration.dtype)
                )
            else:
                exploration = None

        for name, spec in self.actions_spec.items():
            if isinstance(self.exploration, dict):
                if name in self.exploration:
                    exploration = self.exploration[name].final_value()
                    if exploration > 0.0:
                        exploration = tf.constant(
                            value=exploration,
                            dtype=util.tf_dtype(dtype=self.exploration[name].dtype)
                        )
                    else:
                        exploration = None
                else:
                    continue

            if exploration is None:
                continue

            with tf.control_dependencies(control_inputs=dependencies):

                float_dtype = util.tf_dtype(dtype='float')
                shape = tf.shape(input=actions[name])

                if spec['type'] == 'bool':
                    condition = tf.random.uniform(shape=shape, dtype=float_dtype) < exploration
                    half = tf.constant(value=0.5, dtype=float_dtype)
                    random_action = tf.random.uniform(shape=shape, dtype=float_dtype) < half
                    actions[name] = tf.where(condition=condition, x=random_action, y=actions[name])

                elif spec['type'] == 'int':
                    int_dtype = util.tf_dtype(dtype='int')

                    # (Same code as for RandomModel)
                    shape = tf.shape(input=actions[name])

                    # Action choices
                    choices = list(range(spec['num_values']))
                    choices_tile = ((1,) + spec['shape'] + (1,))
                    choices = np.tile(A=[choices], reps=choices_tile)
                    choices_shape = ((1,) + spec['shape'] + (spec['num_values'],))
                    choices = tf.constant(value=choices, dtype=int_dtype, shape=choices_shape)
                    ones = tf.ones(shape=(len(spec['shape']) + 1,), dtype=tf.dtypes.int32)
                    batch_size = tf.dtypes.cast(x=shape[0:1], dtype=tf.dtypes.int32)
                    multiples = tf.concat(values=(batch_size, ones), axis=0)
                    choices = tf.tile(input=choices, multiples=multiples)

                    # Random unmasked action
                    mask = auxiliaries[name + '_mask']
                    num_values = tf.math.count_nonzero(
                        input=mask, axis=-1, dtype=tf.dtypes.int32
                    )
                    random_action = tf.random.uniform(shape=shape, dtype=float_dtype)
                    random_action = tf.dtypes.cast(
                        x=(random_action * tf.dtypes.cast(x=num_values, dtype=float_dtype)),
                        dtype=tf.dtypes.int32
                    )

                    # Correct for masked actions
                    choices = tf.boolean_mask(tensor=choices, mask=mask)
                    offset = tf.math.cumsum(x=num_values, axis=-1, exclusive=True)
                    random_action = tf.gather(params=choices, indices=(random_action + offset))

                    # Random action
                    condition = tf.random.uniform(shape=shape, dtype=float_dtype) < exploration
                    actions[name] = tf.where(condition=condition, x=random_action, y=actions[name])

                elif spec['type'] == 'float':
                    if 'min_value' in spec:
                        noise = tf.random.normal(shape=shape, dtype=float_dtype) * exploration
                        actions[name] = tf.clip_by_value(
                            t=(actions[name] + noise), clip_value_min=spec['min_value'],
                            clip_value_max=spec['max_value']
                        )

                    else:
                        noise = tf.random.normal(shape=shape, dtype=float_dtype) * exploration
                        actions[name] = actions[name] + noise

                dependencies = util.flatten(xs=actions)

        # Variable noise
        if variable_noise is not None:
            with tf.control_dependencies(control_inputs=dependencies):
                dependencies = list()
                for variable, noise in zip(variables, variable_noise_tensors):
                    dependencies.append(variable.assign_sub(delta=noise, read_value=False))

        # Return values
        with tf.control_dependencies(control_inputs=dependencies):
            # Function-level identity operation for retrieval (plus enforce dependency)
            for name, spec in self.actions_spec.items():
                actions[name] = util.identity_operation(
                    x=actions[name], operation_name=(name + '-output')
                )
            for name, spec in self.internals_spec.items():
                internals[name] = util.identity_operation(
                    x=internals[name], operation_name=(name + '-output')
                )

        return actions, internals

    def api_act(self):
        # Inputs
        states = OrderedDict(self.states_input)
        auxiliaries = OrderedDict(self.auxiliaries_input)
        parallel = self.parallel_input

        true = tf.constant(value=True, dtype=util.tf_dtype(dtype='bool'))
        zero_float = tf.constant(value=0.0, dtype=util.tf_dtype(dtype='float'))

        if util.tf_dtype(dtype='long') in (tf.int32, tf.int64):
            parallel_shape = tf.shape(input=parallel, out_type=util.tf_dtype(dtype='long'))
        else:
            parallel_shape = tf.dtypes.cast(
                x=tf.shape(input=parallel), dtype=util.tf_dtype(dtype='long')
            )

        # Assertions
        assertions = list()
        # states: type and shape
        for name, spec in self.states_spec.items():
            spec = self.unprocessed_state_spec.get(name, spec)
            tf.debugging.assert_type(
                tensor=states[name], tf_type=util.tf_dtype(dtype=spec['type']),
                message="Agent.act: invalid type for {} state input.".format(name)
            )
            shape = tf.constant(value=spec['shape'], dtype=util.tf_dtype(dtype='long'))
            if util.tf_dtype(dtype='long') in (tf.int32, tf.int64):
                actual_shape = tf.shape(input=states[name], out_type=util.tf_dtype(dtype='long'))
            else:
                actual_shape = tf.dtypes.cast(
                    x=tf.shape(input=states[name]), dtype=util.tf_dtype(dtype='long')
                )
            assertions.append(
                tf.debugging.assert_equal(
                    x=actual_shape, y=tf.concat(values=(parallel_shape, shape), axis=0),
                    message="Agent.act: invalid shape for {} state input.".format(name)
                )
            )
        # action_masks: type and shape
        for name, spec in self.actions_spec.items():
            if spec['type'] == 'int':
                name = name + '_mask'
                tf.debugging.assert_type(
                    tensor=auxiliaries[name], tf_type=util.tf_dtype(dtype='bool'),
                    message="Agent.act: invalid type for {} action-mask input.".format(name)
                )
                shape = tf.constant(
                    value=(spec['shape'] + (spec['num_values'],)),
                    dtype=util.tf_dtype(dtype='long')
                )
                if util.tf_dtype(dtype='long') in (tf.int32, tf.int64):
                    actual_shape = tf.shape(
                        input=auxiliaries[name], out_type=util.tf_dtype(dtype='long')
                    )
                else:
                    actual_shape = tf.dtypes.cast(
                        x=tf.shape(input=auxiliaries[name]), dtype=util.tf_dtype(dtype='long')
                    )
                assertions.append(
                    tf.debugging.assert_equal(
                        x=actual_shape, y=tf.concat(values=(parallel_shape, shape), axis=0),
                        message="Agent.act: invalid shape for {} action-mask input.".format(name)
                    )
                )
                assertions.append(
                    tf.debugging.assert_equal(
                        x=tf.reduce_all(
                            input_tensor=tf.reduce_any(
                                input_tensor=auxiliaries[name], axis=(len(spec['shape']) + 1)
                            ), axis=tuple(range(len(spec['shape']) + 1))
                        ),
                        y=true, message="Agent.act: at least one action has to be valid for {} "
                                        "action-mask input.".format(name)
                    )
                )
        # parallel: type, shape and value
        tf.debugging.assert_type(
            tensor=parallel, tf_type=util.tf_dtype(dtype='long'),
            message="Agent.act: invalid type for parallel input."
        )
        assertions.append(tf.debugging.assert_rank(
            x=parallel, rank=1, message="Agent.act: invalid shape for parallel input."
        ))
        assertions.append(tf.debugging.assert_non_negative(
            x=parallel, message="Agent.act: parallel input has to be non-negative."
        ))
        assertions.append(
            tf.debugging.assert_less(
                x=parallel,
                y=tf.constant(value=self.parallel_interactions, dtype=util.tf_dtype(dtype='long')),
                message="Agent.act: parallel input has to be less than parallel_interactions."
            )
        )

        # Set global tensors
        self.set_global_tensor(
            name='independent', tensor=tf.constant(value=False, dtype=util.tf_dtype(dtype='bool'))
        )
        self.set_global_tensor(
            name='deterministic', tensor=tf.constant(value=False, dtype=util.tf_dtype(dtype='bool'))
        )

        one = tf.constant(value=1, dtype=util.tf_dtype(dtype='long'))

        dependencies = assertions

        # Preprocessing states
        if any(name in self.preprocessing for name in self.states_spec):
            with tf.control_dependencies(control_inputs=dependencies):
                for name in self.states_spec:
                    if name in self.preprocessing:
                        states[name] = self.preprocessing[name].apply(x=states[name])
            dependencies = util.flatten(xs=states)

        # Variable noise
        if len(self.trainable_variables) > 0:
            with tf.control_dependencies(control_inputs=dependencies):
                dependencies = list()
                variable_noise_tensors = list()
                variable_noise = self.variable_noise.value()
                for variable in self.trainable_variables:
                    if variable.dtype == util.tf_dtype(dtype='float'):
                        noise = tf.random.normal(
                            shape=util.shape(variable), mean=0.0, stddev=variable_noise,
                            dtype=util.tf_dtype(dtype='float')
                        )
                    else:
                        noise = tf.random.normal(
                            shape=util.shape(variable), mean=0.0,
                            stddev=tf.dtypes.cast(x=variable_noise, dtype=variable.dtype),
                            dtype=variable.dtype
                        )
                    variable_noise_tensors.append(noise)
                    dependencies.append(variable.assign_add(delta=noise, read_value=False))

        # Initialize or retrieve internals
        internals = OrderedDict()
        if len(self.internals_spec) > 0:
            with tf.control_dependencies(control_inputs=dependencies):
                for name, spec in self.internals_spec.items():
                    buffer_index = tf.gather(params=self.buffer_index, indices=parallel)
                    indices = tf.stack(values=(parallel, buffer_index), axis=1)
                    internals[name] = tf.gather_nd(
                        params=self.internals_buffer[name], indices=indices
                    )

                dependencies = util.flatten(xs=internals)

        # Core act: retrieve actions and internals
        with tf.control_dependencies(control_inputs=dependencies):
            actions, internals = self.core_act(
                states=states, internals=internals, auxiliaries=auxiliaries
            )
            dependencies = util.flatten(xs=actions) + util.flatten(xs=internals)

        # Check action masks
        # TODO: also check float bounds, move after exploration?
        assertions = list()
        for name, spec in self.actions_spec.items():
            if spec['type'] == 'int':
                indices = tf.dtypes.cast(x=actions[name], dtype=util.tf_dtype(dtype='long'))
                indices = tf.expand_dims(input=indices, axis=-1)
                is_unmasked = tf.gather(
                    params=auxiliaries[name + '_mask'], indices=indices, batch_dims=-1
                )
                assertions.append(tf.debugging.assert_equal(
                    x=tf.math.reduce_all(input_tensor=is_unmasked), y=true,
                    message="Action mask check."
                ))
        dependencies += assertions

        # Exploration
        with tf.control_dependencies(control_inputs=dependencies):
            if not isinstance(self.exploration, dict):
                exploration = self.exploration.value()

            for name, spec in self.actions_spec.items():
                if isinstance(self.exploration, dict):
                    if name in self.exploration:
                        exploration = self.exploration[name].value()
                    else:
                        continue

                float_dtype = util.tf_dtype(dtype='float')
                shape = tf.shape(input=actions[name])

                if spec['type'] == 'bool':
                    condition = tf.random.uniform(shape=shape, dtype=float_dtype) < exploration
                    half = tf.constant(value=0.5, dtype=float_dtype)
                    random_action = tf.random.uniform(shape=shape, dtype=float_dtype) < half
                    actions[name] = tf.where(condition=condition, x=random_action, y=actions[name])

                elif spec['type'] == 'int':
                    int_dtype = util.tf_dtype(dtype='int')

                    # (Same code as for RandomModel)
                    shape = tf.shape(input=actions[name])

                    # Action choices
                    choices = list(range(spec['num_values']))
                    choices_tile = ((1,) + spec['shape'] + (1,))
                    choices = np.tile(A=[choices], reps=choices_tile)
                    choices_shape = ((1,) + spec['shape'] + (spec['num_values'],))
                    choices = tf.constant(value=choices, dtype=int_dtype, shape=choices_shape)
                    ones = tf.ones(shape=(len(spec['shape']) + 1,), dtype=tf.dtypes.int32)
                    batch_size = tf.dtypes.cast(x=shape[0:1], dtype=tf.dtypes.int32)
                    multiples = tf.concat(values=(batch_size, ones), axis=0)
                    choices = tf.tile(input=choices, multiples=multiples)

                    # Random unmasked action
                    mask = auxiliaries[name + '_mask']
                    num_values = tf.math.count_nonzero(
                        input=mask, axis=-1, dtype=tf.dtypes.int32
                    )
                    random_action = tf.random.uniform(shape=shape, dtype=float_dtype)
                    random_action = tf.dtypes.cast(
                        x=(random_action * tf.dtypes.cast(x=num_values, dtype=float_dtype)),
                        dtype=tf.dtypes.int32
                    )

                    # Correct for masked actions
                    choices = tf.boolean_mask(tensor=choices, mask=mask)
                    offset = tf.math.cumsum(x=num_values, axis=-1, exclusive=True)
                    random_action = tf.gather(params=choices, indices=(random_action + offset))

                    # Random action
                    condition = tf.random.uniform(shape=shape, dtype=float_dtype) < exploration
                    actions[name] = tf.where(condition=condition, x=random_action, y=actions[name])

                elif spec['type'] == 'float':
                    if 'min_value' in spec:
                        noise = tf.random.normal(shape=shape, dtype=float_dtype) * exploration
                        actions[name] = tf.clip_by_value(
                            t=(actions[name] + noise), clip_value_min=spec['min_value'],
                            clip_value_max=spec['max_value']
                        )

                    else:
                        noise = tf.random.normal(shape=shape, dtype=float_dtype) * exploration
                        actions[name] = actions[name] + noise

            dependencies = util.flatten(xs=actions)

        # Variable noise
        if len(self.trainable_variables) > 0:
            with tf.control_dependencies(control_inputs=dependencies):
                dependencies = list()
                for variable, noise in zip(self.trainable_variables, variable_noise_tensors):
                    dependencies.append(variable.assign_sub(delta=noise, read_value=False))

        # Update states/internals/actions buffers
        with tf.control_dependencies(control_inputs=dependencies):
            operations = list()
            buffer_index = tf.gather(params=self.buffer_index, indices=parallel)
            indices = tf.stack(values=(parallel, buffer_index), axis=1)
            for name in self.states_spec:
                operations.append(
                    self.states_buffer[name].scatter_nd_update(
                        indices=indices, updates=states[name]
                    )
                )
            for name in self.auxiliaries_spec:
                operations.append(
                    self.auxiliaries_buffer[name].scatter_nd_update(
                        indices=indices, updates=auxiliaries[name]
                    )
                )
            for name in self.actions_spec:
                operations.append(
                    self.actions_buffer[name].scatter_nd_update(
                        indices=indices, updates=actions[name]
                    )
                )
            indices = tf.stack(values=(parallel, buffer_index + one), axis=1)
            for name in self.internals_spec:
                operations.append(
                    self.internals_buffer[name].scatter_nd_update(
                        indices=indices, updates=internals[name]
                    )
                )

            # Increment buffer index
            with tf.control_dependencies(control_inputs=operations):
                incremented_buffer_index = self.buffer_index.scatter_nd_add(
                    indices=tf.expand_dims(input=parallel, axis=1),
                    updates=tf.fill(dims=parallel_shape, value=one)
                )

        # Increment timestep
        with tf.control_dependencies(control_inputs=(incremented_buffer_index,)):
            assignments = list()
            assignments.append(
                self.parallel_timestep.scatter_nd_add(
                    indices=tf.expand_dims(input=parallel, axis=1),
                    updates=tf.fill(dims=parallel_shape, value=one)
                )
            )
            assignments.append(self.timestep.assign_add(delta=parallel_shape[0], read_value=False))

        # Return timestep
        with tf.control_dependencies(control_inputs=assignments):
            # Function-level identity operation for retrieval (plus enforce dependency)
            for name, spec in self.actions_spec.items():
                actions[name] = util.identity_operation(
                    x=actions[name], operation_name=(name + '-output')
                )
            timestep = util.identity_operation(
                x=self.global_tensor(name='timestep'), operation_name='timestep-output'
            )

        return actions, timestep

    def api_observe(self):
        # Inputs
        terminal = self.terminal_input
        reward = self.reward_input
        parallel = self.parallel_input

        zero = tf.constant(value=0, dtype=util.tf_dtype(dtype='long'))

        buffer_index = tf.gather(params=self.buffer_index, indices=parallel)

        # Assertions
        assertions = list()
        # terminal: type and shape
        tf.debugging.assert_type(
            tensor=terminal, tf_type=util.tf_dtype(dtype='long'),
            message="Agent.observe: invalid type for terminal input."
        )
        assertions.append(tf.debugging.assert_rank(
            x=terminal, rank=1, message="Agent.observe: invalid shape for terminal input."
        ))
        # reward: type and shape
        tf.debugging.assert_type(
            tensor=reward, tf_type=util.tf_dtype(dtype='float'),
            message="Agent.observe: invalid type for reward input."
        )
        assertions.append(tf.debugging.assert_rank(
            x=reward, rank=1, message="Agent.observe: invalid shape for reward input."
        ))
        # parallel: type, shape and value
        tf.debugging.assert_type(
            tensor=parallel, tf_type=util.tf_dtype(dtype='long'),
            message="Agent.observe: invalid type for parallel input."
        )
        tf.debugging.assert_scalar(
            tensor=parallel[0], message="Agent.observe: parallel input has to be a scalar."
        )
        assertions.append(tf.debugging.assert_non_negative(
            x=parallel, message="Agent.observe: parallel input has to be non-negative."
        ))
        assertions.append(tf.debugging.assert_less(
            x=parallel[0],
            y=tf.constant(value=self.parallel_interactions, dtype=util.tf_dtype(dtype='long')),
            message="Agent.observe: parallel input has to be less than parallel_interactions."
        ))
        # shape of terminal equals shape of reward
        assertions.append(tf.debugging.assert_equal(
            x=tf.shape(input=terminal), y=tf.shape(input=reward),
            message="Agent.observe: incompatible shapes of terminal and reward input."
        ))
        # size of terminal equals buffer index
        assertions.append(tf.debugging.assert_equal(
            x=tf.shape(input=terminal, out_type=util.tf_dtype(dtype='long'))[0],
            y=tf.dtypes.cast(x=buffer_index, dtype=util.tf_dtype(dtype='long')),
            message="Agent.observe: number of observe-timesteps has to be equal to number of "
                    "buffered act-timesteps."
        ))
        # at most one terminal
        assertions.append(tf.debugging.assert_less_equal(
            x=tf.math.count_nonzero(input=terminal, dtype=util.tf_dtype(dtype='long')),
            y=tf.constant(value=1, dtype=util.tf_dtype(dtype='long')),
            message="Agent.observe: input contains more than one terminal."
        ))
        # if terminal, last timestep in batch
        assertions.append(tf.debugging.assert_equal(
            x=tf.math.reduce_any(input_tensor=tf.math.greater(x=terminal, y=zero)),
            y=tf.math.greater(x=terminal[-1], y=zero),
            message="Agent.observe: terminal is not the last input timestep."
        ))

        # Set global tensors
        self.set_global_tensor(
            name='independent', tensor=tf.constant(value=False, dtype=util.tf_dtype(dtype='bool'))
        )
        self.set_global_tensor(
            name='deterministic', tensor=tf.constant(value=True, dtype=util.tf_dtype(dtype='bool'))
        )

        with tf.control_dependencies(control_inputs=assertions):
            reward = self.add_summary(
                label=('timestep-reward', 'rewards'), name='timestep-reward', tensor=reward
            )
            assignment = self.episode_reward.scatter_nd_add(
                indices=tf.expand_dims(input=parallel, axis=1),
                updates=[tf.math.reduce_sum(input_tensor=reward, axis=0)]
            )

        # Reset episode reward
        def reset_episode_reward():
            zero_float = tf.constant(value=0.0, dtype=util.tf_dtype(dtype='float'))
            zero_float = self.add_summary(
                label=('episode-reward', 'rewards'), name='episode-reward',
                tensor=tf.gather(params=self.episode_reward, indices=parallel),
                pass_tensors=zero_float  # , step='episode'
            )
            assignment = self.episode_reward.scatter_nd_update(
                indices=tf.expand_dims(input=parallel, axis=1), updates=[zero_float]
            )
            with tf.control_dependencies(control_inputs=(assignment,)):
                return util.no_operation()

        with tf.control_dependencies(control_inputs=(assignment,)):
            reset_episode_rew = self.cond(
                pred=(terminal[-1] > zero), true_fn=reset_episode_reward, false_fn=util.no_operation
            )
            dependencies = (reset_episode_rew,)

        # Preprocessing reward
        if 'reward' in self.preprocessing:
            with tf.control_dependencies(control_inputs=dependencies):
                reward = self.preprocessing['reward'].apply(x=reward)
            dependencies = (reward,)

        # Increment episode
        def increment_episode():
            assignments = list()
            one = tf.constant(value=1, dtype=util.tf_dtype(dtype='long'))
            assignments.append(self.parallel_episode.scatter_nd_add(
                indices=tf.expand_dims(input=parallel, axis=1), updates=[one])
            )
            assignments.append(self.episode.assign_add(delta=one, read_value=False))
            with tf.control_dependencies(control_inputs=assignments):
                return util.no_operation()

        with tf.control_dependencies(control_inputs=dependencies):
            incremented_episode = self.cond(
                pred=(terminal[-1] > zero), true_fn=increment_episode, false_fn=util.no_operation
            )
            dependencies = (incremented_episode,)

        # Core observe: retrieve observe operation
        with tf.control_dependencies(control_inputs=dependencies):
            states = OrderedDict()
            for name in self.states_spec:
                states[name] = self.states_buffer[name][parallel[0], :buffer_index[0]]
            internals = OrderedDict()
            for name in self.internals_spec:
                internals[name] = self.internals_buffer[name][parallel[0], :buffer_index[0]]
            auxiliaries = OrderedDict()
            for name in self.auxiliaries_spec:
                auxiliaries[name] = self.auxiliaries_buffer[name][parallel[0], :buffer_index[0]]
            actions = OrderedDict()
            for name in self.actions_spec:
                actions[name] = self.actions_buffer[name][parallel[0], :buffer_index[0]]

            reward = self.add_summary(
                label=('raw-reward', 'rewards'), name='raw-reward', tensor=reward
            )

            is_updated = self.core_observe(
                states=states, internals=internals, auxiliaries=auxiliaries, actions=actions,
                terminal=terminal, reward=reward
            )

        # Reset buffer index
        with tf.control_dependencies(control_inputs=(is_updated,)):
            reset_buffer_index = self.buffer_index.scatter_nd_update(
                indices=tf.expand_dims(input=parallel, axis=1), updates=[zero]
            )
            dependencies = (reset_buffer_index,)

        if len(self.preprocessing) > 0:
            with tf.control_dependencies(control_inputs=dependencies):

                def reset_preprocessors():
                    operations = list()
                    for preprocessor in self.preprocessing.values():
                        operations.append(preprocessor.reset())
                    return tf.group(*operations)

                preprocessors_reset = self.cond(
                    pred=(terminal[-1] > zero), true_fn=reset_preprocessors,
                    false_fn=util.no_operation
                )
                dependencies = (preprocessors_reset,)

        # Return episode
        with tf.control_dependencies(control_inputs=dependencies):
            # Function-level identity operation for retrieval (plus enforce dependency)
            updated = util.identity_operation(x=is_updated, operation_name='updated-output')
            episode = util.identity_operation(
                x=self.global_tensor(name='episode'), operation_name='episode-output'
            )
            update = util.identity_operation(
                x=self.global_tensor(name='update'), operation_name='update-output'
            )

        return updated, episode, update

    @tf_function(num_args=3)
    def core_act(self, states, internals, auxiliaries):
        raise NotImplementedError

    @tf_function(num_args=6)
    def core_observe(self, states, internals, auxiliaries, actions, terminal, reward):
        raise NotImplementedError

    @tf_function(num_args=4)
    def regularize(self, states, horizons, internals, auxiliaries):
        return super().regularize()

    def get_variable(self, variable):
        if not variable.startswith(self.name):
            variable = util.join_scopes(self.name, variable)
        fetches = variable + '-output:0'
        return self.monitored_session.run(fetches=fetches)

    def assign_variable(self, variable, value):
        if variable.startswith(self.name + '/'):
            variable = variable[len(self.name) + 1:]
        module = self
        scope = variable.split('/')
        for _ in range(len(scope) - 1):
            module = module.modules[scope.pop(0)]
        fetches = util.join_scopes(self.name, variable) + '-assign'
        dtype = util.dtype(x=module.variables[scope[0]])
        feed_dict = {util.join_scopes(self.name, 'assignment-') + dtype + '-input:0': value}
        self.monitored_session.run(fetches=fetches, feed_dict=feed_dict)

    def summarize(self, summary, value, step=None):
        fetches = util.join_scopes(self.name, summary, 'write_summary', 'Const:0')
        feed_dict = {util.join_scopes(self.name, 'summarize-input:0'): value}
        if step is not None:
            feed_dict[util.join_scopes(self.name, 'summarize-step-input:0')] = step
        self.monitored_session.run(fetches=fetches, feed_dict=feed_dict)

    def save(self, directory, filename, format, append=None, no_act_pb=False):
        path = os.path.join(directory, filename)

        if append is not None:
            append = self.global_tensor(name=append)

        if format == 'tensorflow':
            if self.summarizer_spec is not None:
                self.monitored_session.run(fetches=self.summarizer_flush)
            saver_path = self.saver.save(
                sess=self.session, save_path=path, global_step=append,
                # latest_filename=None,  # Defaults to 'checkpoint'.
                meta_graph_suffix='meta', write_meta_graph=True, write_state=True
            )
            assert saver_path.startswith(path)
            path = saver_path

            if not no_act_pb:
                graph_def = self.graph.as_graph_def()

                # freeze_graph clear_devices option
                for node in graph_def.node:
                    node.device = ''

                graph_def = tf.compat.v1.graph_util.remove_training_nodes(input_graph=graph_def)
                output_node_names = [
                    self.name + '.independent_act/' + name + '-output'
                    for name in self.output_tensors['independent_act']
                ]
                # implies tf.compat.v1.graph_util.extract_sub_graph
                graph_def = tf.compat.v1.graph_util.convert_variables_to_constants(
                    sess=self.monitored_session, input_graph_def=graph_def,
                    output_node_names=output_node_names
                )
                graph_path = tf.io.write_graph(
                    graph_or_graph_def=graph_def, logdir=directory,
                    name=(os.path.split(path)[1] + '.pb'), as_text=False
                )
                assert graph_path == path + '.pb'

        elif format == 'numpy':
            if append is not None:
                append = self.monitored_session.run(fetches=append)
                path += '-' + str(append)
            path += '.npz'
            variables = dict()
            for variable in self.saved_variables:
                name = variable.name[len(self.name) + 1: -2]
                variables[name] = self.get_variable(variable=name)
            np.savez(file=path, **variables)

        elif format == 'hdf5':
            if append is not None:
                append = self.monitored_session.run(fetches=append)
                path += '-' + str(append)
            path += '.hdf5'
            with h5py.File(name=path, mode='w') as filehandle:
                for variable in self.saved_variables:
                    name = variable.name[len(self.name) + 1: -2]
                    filehandle.create_dataset(name=name, data=self.get_variable(variable=name))

        else:
            assert False

        return path

    def restore(self, directory, filename, format):
        path = os.path.join(directory, filename)

        if format == 'tensorflow':
            self.saver.restore(sess=self.session, save_path=path)

        elif format == 'numpy':
            variables = np.load(file=(path + '.npz'))
            for variable in self.saved_variables:
                name = variable.name[len(self.name) + 1: -2]
                self.assign_variable(variable=name, value=variables[name])

        elif format == 'hdf5':
            if os.path.isfile(path + '.hdf5'):
                path = path + '.hdf5'
            else:
                path = path + '.h5'
            with h5py.File(name=path, mode='r') as filehandle:
                for variable in self.saved_variables:
                    name = variable.name[len(self.name) + 1: -2]
                    self.assign_variable(variable=name, value=filehandle[name])

        else:
            assert False

        fetches = (
            self.global_tensor(name='timestep'), self.global_tensor(name='episode'),
            self.global_tensor(name='update')
        )
        return self.monitored_session.run(fetches=fetches)<|MERGE_RESOLUTION|>--- conflicted
+++ resolved
@@ -179,25 +179,15 @@
             if layers is not None:
                 self.unprocessed_state_spec[name] = spec
                 self.preprocessing[name] = self.add_module(
-<<<<<<< HEAD
-                    name=(name + '_preprocessing'), module=Preprocessor, input_spec=spec,
-                    layers=layers
-=======
                     name=(name + '-preprocessing'), module=Preprocessor, is_trainable=False,
                     input_spec=spec, layers=layers
->>>>>>> 1655f4ab
                 )
                 self.states_spec[name] = self.preprocessing[name].get_output_spec()
         if preprocessing is not None and 'reward' in preprocessing:
             reward_spec = dict(type='float', shape=())
             self.preprocessing['reward'] = self.add_module(
-<<<<<<< HEAD
-                name='reward_preprocessing', module=Preprocessor, input_spec=reward_spec,
-                layers=preprocessing['reward']
-=======
                 name=('reward-preprocessing'), module=Preprocessor, is_trainable=False,
                 input_spec=reward_spec, layers=preprocessing['reward']
->>>>>>> 1655f4ab
             )
             if self.preprocessing['reward'].get_output_spec() != reward_spec:
                 raise TensorforceError.mismatch(
