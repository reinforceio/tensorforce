# Copyright 2018 Tensorforce Team. All Rights Reserved.
#
# Licensed under the Apache License, Version 2.0 (the "License");
# you may not use this file except in compliance with the License.
# You may obtain a copy of the License at
#
#     http://www.apache.org/licenses/LICENSE-2.0
#
# Unless required by applicable law or agreed to in writing, software
# distributed under the License is distributed on an "AS IS" BASIS,
# WITHOUT WARRANTIES OR CONDITIONS OF ANY KIND, either express or implied.
# See the License for the specific language governing permissions and
# limitations under the License.
# ==============================================================================

import tensorflow as tf

from tensorforce import TensorforceError, util
from tensorforce.core import layer_modules, TensorDict, TensorSpec, TensorsSpec, tf_function, \
    tf_util
from tensorforce.core.distributions import Distribution


class Categorical(Distribution):
    """
    Categorical distribution, for discrete integer actions (specification key: `categorical`).

    Args:
<<<<<<< HEAD
=======
        name (string): Distribution name
            (<span style="color:#0000C0"><b>internal use</b></span>).
        action_spec (specification): Action specification
            (<span style="color:#0000C0"><b>internal use</b></span>).
        embedding_shape (iter[int > 0]): Embedding shape
            (<span style="color:#0000C0"><b>internal use</b></span>).
        advantage_based (bool): Whether to compute action values as state value plus advantage
            (<span style="color:#00C000"><b>default</b></span>: false).
>>>>>>> c8ede743
        summary_labels ('all' | iter[string]): Labels of summaries to record
            (<span style="color:#00C000"><b>default</b></span>: inherit value of parent module).
        name (string): <span style="color:#0000C0"><b>internal use</b></span>.
        action_spec (specification): <span style="color:#0000C0"><b>internal use</b></span>.
        input_spec (specification): <span style="color:#0000C0"><b>internal use</b></span>.
    """

<<<<<<< HEAD
    def __init__(self, *, summary_labels=None, name=None, action_spec=None, input_spec=None):
        assert action_spec.type == 'int' and action_spec.num_values is not None

        parameters_spec = TensorsSpec(
            logits=TensorSpec(type='float', shape=(action_spec.shape + (action_spec.num_values,))),
            probabilities=TensorSpec(
                type='float', shape=(action_spec.shape + (action_spec.num_values,))
            ),
            states_value=TensorSpec(type='float', shape=action_spec.shape),
            action_values=TensorSpec(
                type='float', shape=(action_spec.shape + (action_spec.num_values,))
            )
        )
        conditions_spec = TensorsSpec()

=======
    def __init__(
        self, name, action_spec, embedding_shape, advantage_based=False, summary_labels=None
    ):
>>>>>>> c8ede743
        super().__init__(
            summary_labels=summary_labels, name=name, action_spec=action_spec,
            input_spec=input_spec, parameters_spec=parameters_spec, conditions_spec=conditions_spec
        )

        if self.root.config.enable_int_action_masking:
            self.conditions_spec['mask'] = TensorSpec(
                type='bool', shape=(self.action_spec.shape + (self.action_spec.num_values,))
            )

<<<<<<< HEAD
        num_values = self.action_spec.num_values
        if len(self.input_spec.shape) == 1:
            # Single embedding
            action_size = util.product(xs=self.action_spec.shape)
            self.deviations = self.add_module(
                name='deviations', module='linear', modules=layer_modules,
                size=(action_size * num_values), input_spec=self.input_spec
=======
        self.state_value = None
        if len(self.embedding_shape) == 1:
            action_size = util.product(xs=self.action_spec['shape'])
            self.action_values = self.add_module(
                name='action_values', module='linear', modules=layer_modules,
                size=(action_size * num_values), input_spec=input_spec
>>>>>>> c8ede743
            )
            if advantage_based:
                self.state_value = self.add_module(
                    name='states_value', module='linear', modules=layer_modules, size=action_size,
                    input_spec=input_spec
                )

        else:
<<<<<<< HEAD
            # Embedding per action
            if len(self.input_spec.shape) < 1 or len(self.input_spec.shape) > 3:
=======
            if advantage_based:
                raise TensorforceError.invalid(
                    name=name, argument='advantage_based', condition='embedding shape'
                )
            if len(self.embedding_shape) < 1 or len(self.embedding_shape) > 3:
>>>>>>> c8ede743
                raise TensorforceError.value(
                    name=name, argument='input_spec.shape', value=self.input_spec.shape,
                    hint='invalid rank'
                )
            if self.input_spec.shape[:-1] == self.action_spec.shape[:-1]:
                size = self.action_spec.shape[-1]
            elif self.input_spec.shape[:-1] == self.action_spec.shape:
                size = 1
            else:
                raise TensorforceError.value(
                    name=name, argument='input_spec.shape', value=self.input_spec.shape,
                    hint='not flattened and incompatible with action shape'
                )
<<<<<<< HEAD
            self.deviations = self.add_module(
                name='deviations', module='linear', modules=layer_modules,
                size=(size * num_values), input_spec=self.input_spec
            )

    @tf_function(num_args=2)
    def parametrize(self, *, x, conditions):
        epsilon = tf_util.constant(value=util.epsilon, dtype='float')
        shape = (-1,) + self.action_spec.shape + (self.action_spec.num_values,)
=======
            self.action_values = self.add_module(
                name='action_values', module='linear', modules=layer_modules,
                size=(size * num_values), input_spec=input_spec
            )

        Module.register_tensor(
            name=(self.name + '-probabilities'),
            spec=dict(type='float', shape=(self.action_spec['shape'] + (num_values,))),
            batched=True
        )

    def tf_parametrize(self, x, mask):
        epsilon = tf.constant(value=util.epsilon, dtype=util.tf_dtype(dtype='float'))
        shape = (-1,) + self.action_spec['shape'] + (self.action_spec['num_values'],)
>>>>>>> c8ede743

        # Action values
        action_values = self.action_values.apply(x=x)
        action_values = tf.reshape(tensor=action_values, shape=shape)

<<<<<<< HEAD
        # Masking
        if self.root.config.enable_int_action_masking:
            min_float = tf.fill(
                dims=tf.shape(input=action_values), value=tf_util.get_dtype(type='float').min
            )
            action_values = tf.where(condition=conditions['mask'], x=action_values, y=min_float)

        # States value
        states_value = tf.reduce_logsumexp(input_tensor=action_values, axis=-1)
=======
        if self.state_value is None:
            # Implicit states value (TODO: experimental)
            states_value = tf.reduce_logsumexp(input_tensor=action_values, axis=-1)

        else:
            # Explicit states value and advantage-based action values
            states_value = self.state_value.apply(x=x)
            states_value = tf.reshape(tensor=states_value, shape=shape[:-1])
            action_values = tf.expand_dims(input=states_value, axis=-1) + action_values
            action_values -= tf.math.reduce_mean(input_tensor=action_values, axis=-1, keepdims=True)

        # TODO: before or after states_value?
        min_float = tf.fill(
            dims=tf.shape(input=action_values), value=util.tf_dtype(dtype='float').min
        )
        action_values = tf.where(condition=mask, x=action_values, y=min_float)
>>>>>>> c8ede743

        # Softmax for corresponding probabilities
        probabilities = tf.nn.softmax(logits=action_values, axis=-1)

        # "Normalized" logits
        logits = tf.math.log(x=tf.maximum(x=probabilities, y=epsilon))

        return TensorDict(
            logits=logits, probabilities=probabilities, states_value=states_value,
            action_values=action_values
        )

<<<<<<< HEAD
    @tf_function(num_args=2)
    def sample(self, *, parameters, temperature):
        logits, probabilities = parameters.get('logits', 'probabilities')
=======
    def tf_sample(self, parameters, temperature):
        logits, probabilities, _, action_values = parameters
>>>>>>> c8ede743

        summary_probs = probabilities
        for _ in range(len(self.action_spec.shape)):
            summary_probs = tf.math.reduce_mean(input_tensor=summary_probs, axis=1)

        logits, probabilities = self.add_summary(
            label=('distributions', 'categorical'), name='probabilities', tensor=summary_probs,
            pass_tensors=(logits, probabilities), enumerate_last_rank=True
        )

        one = tf_util.constant(value=1.0, dtype='float')
        epsilon = tf_util.constant(value=util.epsilon, dtype='float')

        # Deterministic: maximum likelihood action
<<<<<<< HEAD
        definite = tf.argmax(input=logits, axis=-1)
        definite = tf_util.cast(x=definite, dtype='int')
=======
        definite = tf.argmax(input=action_values, axis=-1)
        definite = tf.dtypes.cast(x=definite, dtype=util.tf_dtype('int'))
>>>>>>> c8ede743

        # Set logits to minimal value
        min_float = tf.fill(dims=tf.shape(input=logits), value=tf_util.get_dtype(type='float').min)
        logits = logits / temperature
        logits = tf.where(condition=(probabilities < epsilon), x=min_float, y=logits)

        # Non-deterministic: sample action using Gumbel distribution
        uniform_distribution = tf.random.uniform(
            shape=tf.shape(input=logits), minval=epsilon, maxval=(one - epsilon),
            dtype=tf_util.get_dtype(type='float')
        )
        gumbel_distribution = -tf.math.log(x=-tf.math.log(x=uniform_distribution))
        sampled = tf.argmax(input=(logits + gumbel_distribution), axis=-1)
        sampled = tf_util.cast(x=sampled, dtype='int')

        return tf.where(condition=(temperature < epsilon), x=definite, y=sampled)

    @tf_function(num_args=2)
    def log_probability(self, *, parameters, action):
        logits = parameters['logits']

        action = tf.expand_dims(input=tf_util.int32(x=action), axis=-1)
        logits = tf.gather(params=logits, indices=action, batch_dims=-1)

        return tf.squeeze(input=logits, axis=-1)

    @tf_function(num_args=1)
    def entropy(self, *, parameters):
        logits, probabilities = parameters.get('logits', 'probabilities')

        return -tf.reduce_sum(input_tensor=(probabilities * logits), axis=-1)

    @tf_function(num_args=2)
    def kl_divergence(self, *, parameters1, parameters2):
        logits1, probabilities1 = parameters1.get('logits', 'probabilities')
        logits2 = parameters2['logits']

        log_prob_ratio = logits1 - logits2

        return tf.reduce_sum(input_tensor=(probabilities1 * log_prob_ratio), axis=-1)

    @tf_function(num_args=2)
    def action_value(self, *, parameters, action):
        action_values = parameters['action_values']

        action = tf.expand_dims(input=tf_util.int32(x=action), axis=-1)
        action_values = tf.gather(params=action_values, indices=action, batch_dims=-1)
        action_values = tf.squeeze(input=action_values, axis=-1)

        return action_values  # TODO: states_value + tf.squeeze(input=logits, axis=-1)

    @tf_function(num_args=1)
    def states_value(self, *, parameters):
        states_value = parameters['states_value']

        return states_value<|MERGE_RESOLUTION|>--- conflicted
+++ resolved
@@ -26,17 +26,8 @@
     Categorical distribution, for discrete integer actions (specification key: `categorical`).
 
     Args:
-<<<<<<< HEAD
-=======
-        name (string): Distribution name
-            (<span style="color:#0000C0"><b>internal use</b></span>).
-        action_spec (specification): Action specification
-            (<span style="color:#0000C0"><b>internal use</b></span>).
-        embedding_shape (iter[int > 0]): Embedding shape
-            (<span style="color:#0000C0"><b>internal use</b></span>).
         advantage_based (bool): Whether to compute action values as state value plus advantage
             (<span style="color:#00C000"><b>default</b></span>: false).
->>>>>>> c8ede743
         summary_labels ('all' | iter[string]): Labels of summaries to record
             (<span style="color:#00C000"><b>default</b></span>: inherit value of parent module).
         name (string): <span style="color:#0000C0"><b>internal use</b></span>.
@@ -44,8 +35,10 @@
         input_spec (specification): <span style="color:#0000C0"><b>internal use</b></span>.
     """
 
-<<<<<<< HEAD
-    def __init__(self, *, summary_labels=None, name=None, action_spec=None, input_spec=None):
+    def __init__(
+        self, *, advantage_based=False, summary_labels=None, name=None, action_spec=None,
+        input_spec=None
+    ):
         assert action_spec.type == 'int' and action_spec.num_values is not None
 
         parameters_spec = TensorsSpec(
@@ -60,11 +53,6 @@
         )
         conditions_spec = TensorsSpec()
 
-=======
-    def __init__(
-        self, name, action_spec, embedding_shape, advantage_based=False, summary_labels=None
-    ):
->>>>>>> c8ede743
         super().__init__(
             summary_labels=summary_labels, name=name, action_spec=action_spec,
             input_spec=input_spec, parameters_spec=parameters_spec, conditions_spec=conditions_spec
@@ -75,22 +63,14 @@
                 type='bool', shape=(self.action_spec.shape + (self.action_spec.num_values,))
             )
 
-<<<<<<< HEAD
         num_values = self.action_spec.num_values
-        if len(self.input_spec.shape) == 1:
-            # Single embedding
-            action_size = util.product(xs=self.action_spec.shape)
-            self.deviations = self.add_module(
-                name='deviations', module='linear', modules=layer_modules,
-                size=(action_size * num_values), input_spec=self.input_spec
-=======
         self.state_value = None
         if len(self.embedding_shape) == 1:
+            # Single embedding
             action_size = util.product(xs=self.action_spec['shape'])
             self.action_values = self.add_module(
                 name='action_values', module='linear', modules=layer_modules,
                 size=(action_size * num_values), input_spec=input_spec
->>>>>>> c8ede743
             )
             if advantage_based:
                 self.state_value = self.add_module(
@@ -99,16 +79,12 @@
                 )
 
         else:
-<<<<<<< HEAD
             # Embedding per action
-            if len(self.input_spec.shape) < 1 or len(self.input_spec.shape) > 3:
-=======
             if advantage_based:
                 raise TensorforceError.invalid(
                     name=name, argument='advantage_based', condition='embedding shape'
                 )
-            if len(self.embedding_shape) < 1 or len(self.embedding_shape) > 3:
->>>>>>> c8ede743
+            if len(self.input_spec.shape) < 1 or len(self.input_spec.shape) > 3:
                 raise TensorforceError.value(
                     name=name, argument='input_spec.shape', value=self.input_spec.shape,
                     hint='invalid rank'
@@ -122,48 +98,21 @@
                     name=name, argument='input_spec.shape', value=self.input_spec.shape,
                     hint='not flattened and incompatible with action shape'
                 )
-<<<<<<< HEAD
-            self.deviations = self.add_module(
-                name='deviations', module='linear', modules=layer_modules,
-                size=(size * num_values), input_spec=self.input_spec
+            self.action_values = self.add_module(
+                name='action_values', module='linear', modules=layer_modules,
+                size=(size * num_values), input_spec=input_spec
             )
 
     @tf_function(num_args=2)
     def parametrize(self, *, x, conditions):
         epsilon = tf_util.constant(value=util.epsilon, dtype='float')
         shape = (-1,) + self.action_spec.shape + (self.action_spec.num_values,)
-=======
-            self.action_values = self.add_module(
-                name='action_values', module='linear', modules=layer_modules,
-                size=(size * num_values), input_spec=input_spec
-            )
-
-        Module.register_tensor(
-            name=(self.name + '-probabilities'),
-            spec=dict(type='float', shape=(self.action_spec['shape'] + (num_values,))),
-            batched=True
-        )
-
-    def tf_parametrize(self, x, mask):
-        epsilon = tf.constant(value=util.epsilon, dtype=util.tf_dtype(dtype='float'))
-        shape = (-1,) + self.action_spec['shape'] + (self.action_spec['num_values'],)
->>>>>>> c8ede743
 
         # Action values
         action_values = self.action_values.apply(x=x)
         action_values = tf.reshape(tensor=action_values, shape=shape)
 
-<<<<<<< HEAD
-        # Masking
-        if self.root.config.enable_int_action_masking:
-            min_float = tf.fill(
-                dims=tf.shape(input=action_values), value=tf_util.get_dtype(type='float').min
-            )
-            action_values = tf.where(condition=conditions['mask'], x=action_values, y=min_float)
-
         # States value
-        states_value = tf.reduce_logsumexp(input_tensor=action_values, axis=-1)
-=======
         if self.state_value is None:
             # Implicit states value (TODO: experimental)
             states_value = tf.reduce_logsumexp(input_tensor=action_values, axis=-1)
@@ -175,12 +124,12 @@
             action_values = tf.expand_dims(input=states_value, axis=-1) + action_values
             action_values -= tf.math.reduce_mean(input_tensor=action_values, axis=-1, keepdims=True)
 
-        # TODO: before or after states_value?
-        min_float = tf.fill(
-            dims=tf.shape(input=action_values), value=util.tf_dtype(dtype='float').min
-        )
-        action_values = tf.where(condition=mask, x=action_values, y=min_float)
->>>>>>> c8ede743
+        # Masking (TODO: before or after above?)
+        if self.root.config.enable_int_action_masking:
+            min_float = tf.fill(
+                dims=tf.shape(input=action_values), value=tf_util.get_dtype(type='float').min
+            )
+            action_values = tf.where(condition=conditions['mask'], x=action_values, y=min_float)
 
         # Softmax for corresponding probabilities
         probabilities = tf.nn.softmax(logits=action_values, axis=-1)
@@ -193,14 +142,11 @@
             action_values=action_values
         )
 
-<<<<<<< HEAD
     @tf_function(num_args=2)
     def sample(self, *, parameters, temperature):
-        logits, probabilities = parameters.get('logits', 'probabilities')
-=======
-    def tf_sample(self, parameters, temperature):
-        logits, probabilities, _, action_values = parameters
->>>>>>> c8ede743
+        logits, probabilities, action_values = parameters.get(
+            'logits', 'probabilities', 'action_values'
+        )
 
         summary_probs = probabilities
         for _ in range(len(self.action_spec.shape)):
@@ -215,13 +161,8 @@
         epsilon = tf_util.constant(value=util.epsilon, dtype='float')
 
         # Deterministic: maximum likelihood action
-<<<<<<< HEAD
-        definite = tf.argmax(input=logits, axis=-1)
-        definite = tf_util.cast(x=definite, dtype='int')
-=======
         definite = tf.argmax(input=action_values, axis=-1)
         definite = tf.dtypes.cast(x=definite, dtype=util.tf_dtype('int'))
->>>>>>> c8ede743
 
         # Set logits to minimal value
         min_float = tf.fill(dims=tf.shape(input=logits), value=tf_util.get_dtype(type='float').min)
@@ -263,18 +204,24 @@
 
         return tf.reduce_sum(input_tensor=(probabilities1 * log_prob_ratio), axis=-1)
 
-    @tf_function(num_args=2)
-    def action_value(self, *, parameters, action):
-        action_values = parameters['action_values']
-
-        action = tf.expand_dims(input=tf_util.int32(x=action), axis=-1)
-        action_values = tf.gather(params=action_values, indices=action, batch_dims=-1)
-        action_values = tf.squeeze(input=action_values, axis=-1)
-
-        return action_values  # TODO: states_value + tf.squeeze(input=logits, axis=-1)
-
     @tf_function(num_args=1)
     def states_value(self, *, parameters):
         states_value = parameters['states_value']
 
-        return states_value+        return states_value
+
+    @tf_function(num_args=2)
+    def action_value(self, *, parameters, action):
+        action_values = parameters['action_values']
+
+        action = tf.expand_dims(input=tf_util.int32(x=action), axis=-1)
+        action_value = tf.gather(params=action_values, indices=action, batch_dims=-1)
+        action_value = tf.squeeze(input=action_value, axis=-1)
+
+        return action_value  # TODO: states_value + tf.squeeze(input=logits, axis=-1)
+
+    @tf_function(num_args=1)
+    def all_action_values(self, *, parameters):
+        action_values = parameters['action_values']
+
+        return action_values  # TODO: states_value + tf.squeeze(input=logits, axis=-1)