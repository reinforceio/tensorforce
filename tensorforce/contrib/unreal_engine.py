--- conflicted
+++ resolved
@@ -86,13 +86,9 @@
             raise TensorForceError("ERROR in UE4Environment.connect: no observation- or action-space-desc sent "
                                    "by remote server!")
 
-<<<<<<< HEAD
-        # game's name
+        # Game's name
         self.game_name = response.get("game_name")  # keep non-mandatory for now
-        # observers
-=======
         # Observers
->>>>>>> f0876f55
         self.observation_space_desc = response["observation_space_desc"]
         # Action-mappings
         self.action_space_desc = response["action_space_desc"]
